# Changelog
All notable changes to this project will be documented in this file.

The format is based on [Keep a Changelog](https://keepachangelog.com/en/1.0.0/),
and this project adheres to [Semantic Versioning](https://semver.org/spec/v2.0.0.html).

## Unreleased
List all changes after the last release here (newer on top). Each change on a separate bullet point line

<<<<<<< HEAD
### Changed

- Admin: MultiselectAjaxView returns ordered by name choices
=======
### Fixed
-  Fix _vertical_phases.jinja incorrectly targets all forms
>>>>>>> 27ff9e6c

## [2.3.0] - 2020-12-16

### Added

- Dashboard: Sorting of dashboard items by ordering number
- Xtheme: add option to set a custom cell width in placeholders

### Changed

- Admin: set product default price value initial value to zero

### Fixed

- Admin: Fix multiple translations returned when using values_list on translated field
- Front: Fix so mass and measurements unit is displayed in same unit as in the backend

### Removed

- Product variation management. [Use this instead](https://pypi.org/project/shuup-product-variations/).

## [2.2.11] - 2020-12-08

### Fixed

- SimpleCMS: Show all CMS pages for authenticated users
  when there is no group filter attached to the page

## [2.2.10] - 2020-12-04

### Fixed

- GDPR: do not create consent for anonymous user in checkout


## [2.2.9] - 2020-11-23

### Changed

- Core: Increase field lengths in *LogEntry models
  - Add an index to the indentifier for faster querying.
  - Use the same error prevention measures for message than is done for
    identifier in _add_log_entry() for consistency.

### Fixed

- Core: Fix `ProtectedError` when deleting a `Manufacturer` which was still
  connected to product(s).


## [2.2.8] - 2020-11-23

### Added

- Add font size 16 to summernote text editor

### Fixed

- GDPR: make sure to return a blank list in the `get_active_consent_pages`
  method when there is no page to consent


## [2.2.7] - 2020-11-20

### Fixed

- Admin: do not add/remove shop staff member while saving a staff user


## [2.2.6] - 2020-11-17

### Added

- Include products belonging to child categories of filtered category

### Changed

Admin: do not allow non-superusers manage superusers
  - Do not show is_superuser field for non-superusers no matter
    who they are editing
  - Do not show superuser column in list since the superusers are
    already filtered out from non-superusers who are main people
    using the admin panel.


## [2.2.5] - 2020-11-12

### Fixed

- Front: force recalculate lines after setting the payment and shipping methods to the basket in checkout phase

### Changed

- Don't display taxless price when it's equal to taxful in checkout

### Added

- SimpleCMS: Add field to limit a page availability by permission group

## [2.2.4] - 2020-11-09

### Fixed

- Core: Fix basket implementation that was using the same memory
object for all baskets instances in the same process

## [2.2.3] - 2020-11-05

### Fixed

- Add missing id field to the media forms


## [2.2.2] - 2020-11-03

### Fixed

- Prevent duplicate images in product media form
- Do not render duplicate hidden media form field


## [2.2.1] - 2020-11-02

### Changed

- Update French, Finnish and Swedish translations
- Change the Supplier.objects.enabled() filter to only return approved suppliers

### Changed

- Admin: Show a loader in place of picotable when a request is pending.

## [2.2.0] - 2020-10-23

### Possible breaking change

- When updating to this double check your project filters around supplier are working
  after this Supplire shop->shops change.

### Changed

- Admin: change the supplier views to update the approved flag for the current shop only
- Core: change the Supplier object manager to consider the approved flag for the given shop

### Added

- Core: add new module SupplierShop to store thre M2M relationship between the supplier
and the shop with additional attributes

## [2.1.12] - 2020-10-21

### Fixed

- Importer: fix the product importer to prevent parent sku being the current product or other variation child

## [2.1.11] - 2020-10-15

### Added

- Add Spanish and French (CA) translations from Transifex
- Notify: Add a new `attributes` attribute to `shuup.notify.base.Variable` for showing examples
  of which attributes can be accessed in the script templates.
- Notfiy: Show some `Order` related attributes in the notify templates.

### Fixed

- Core: include arbitrary refunds for max refundable amount
- Admin: select product variation in popup window
- Importer: ignore None columns while importing files
- Admin: Show more descriptive error messages in the media uploader in some situations.

### Changed

- Update Finnish and Swedish translations from Transifex
- Importer: add option to import product variations
  - Add option to import product variations
  - Improve handle stock to get supplier by supplier name and
    set the supplier stock managed and update the module identifier.
  - Improve handle stock to set the logical count to desired quantity
    instead adding new stock for the amount. This should help sellers
    to keep their product stock value correct.
- Preserve newlines in vendor and product descriptions even when
 `SHUUP_ADMIN_ALLOW_HTML_IN_PRODUCT_DESCRIPTION` and `SHUUP_ADMIN_ALLOW_HTML_IN_VENDOR_DESCRIPTION` are `False`.
- Importer: log errors in the importer and use specific exception classes instead of using Exception
- Notify: make the default script language be the fallback from Parler
- Admin: Hide the 'Root' folder from users that do not have the `"media.view-all"` permission.


## [2.1.10] - 2020-09-29

### Fixed

- Front: fix typo in pagination

### Translations

- Update Finnish and Swedish translations


## [2.1.9] - 2020-09-23

### Fixed

- Fix button that removes coupon from the basket by using the correct JS event property

## [2.1.8] - 2020-09-15

- Update translations strings
- Importer: fix product CSV importer to better match the headers


## [2.1.7] - 2020-09-11

- Admin: improve product variation management. This release purely
  amends release 2.1.6.


## [2.1.6] - 2020-09-11

Admin: add supplier check to product list and edit views
Admin: improve product variation management

  Remove activate template form field as confusing.

  1. Now when add new template:
    - New empty template is created

  2. When you have template selected:
    - Product variations are saved based on the form
    - Variation options are updated to the selected template

  3. When template is not selected:
    - Product variations are saved based on the form


## [2.1.5] - 2020-09-08

### Fixed

- Requirements: require Markdown>=3,<4 instead <3
- Xtheme: Fix social media plugin form initial data population.


## [2.1.4] - 2020-09-08

### Fixed

- Xtheme: fix social media plugin form populate
- GDPR: Fix anonymization error when an order of a contact had no shipping or billing address.


## [2.1.3] - 2020-08-28

### Fixed

- Xtheme: fix model choice widget for plugins (django 2)


## [2.1.2] - 2020-08-26

### Fixed

- Xtheme: fix editor template issue
- Simple CMS: make sure to pass optional parameters through kwargs in form


## [2.1.1] - 2020-08-26

### Added

- Admin: add option to delete attributes

### Fixed

- Xtheme: fix editor template issue and make sure to pass optional parameters through kwargs in form
- Notify: unescape email subject and body to prevent sending broken characters in emails


## [2.1.0] - 2020-08-24

### Added

- shuup.notify: add notification_email_before_send signal to SendMail
- shuup.notify: add event identifier to Context


## [2.0.8] - 2020-08-24

### Fixed

- Prevent crashing when trying to cache an unpicklable value.


## [2.0.7] - 2020-08-21

### Fixed

- Fix passing a `reverse_lazy()` URL as the `upload_url` argument for `FileDnDUploaderWidget`.


## [2.0.6] - 2020-08-18

### Changed

- Admin: Make the order editor keep the suppliers of non-product order lines intact.

### Fixed:

- Admin: Fix the edit button on the order editor.


## [2.0.5] - 2020-08-16

### Added

- Admin: user and permission based access to media folders

  This means that all vendors can have their own root folder and do what every they want in that folder.
  But it also allows the admin to give viewing access to one folder for all suppliers.


## [2.0.4] - 2020-08-07

- Testing: add missing migrations


## [2.0.3] - 2020-08-07

- CMS: add missing migrations


## [2.0.2] - 2020-08-07

### Changed

- Removed Django 1.11 compatible code from the code base

### Fixed

- Admin: fix logout view that was loading the template from Django instead of custom template
- Admin: return `None` when the order source was not correctly initialized in JsonOrderCreator
- Core: add parameter in shuup_static to load the version of a given package


## [2.0.1] - 2020-08-04

- Add initial support for Django 2.2


## [1.11.10] - 2020-08-04

- Fix issue on arranging menu after reset which sets the configuration None
  which in the other hand is hard to update as it is not dict.


## [1.11.9] - 2020-08-04

- Admin: add option to arrange menu for superuses, staff and suppliers

  For now it was only possible to arrange menu per user which is not
  sufficient while the menu needs to be arranged for the whole group
  of people like shop staff or vendors.

  Allow to create menu custom menu for superusers, staff or suppliers,
  but remain the possibility to still arrange the menu per user.

  Add option to translate each menu arranged for these groups since
  not all vendors/suppliers necessary speak same language.


## [1.11.8] - 2020-07-31

### Fixed

- Fix admin order edit tool to use correct id for supplier query
- Admin: limit the Manufacturer delete queryset per shop

### Added

- Notify: added email template object to store reusable email templates for SendEmail actions
  This contains a migration step to move all old body template field to use email templates.

### Changed

- Xtheme: move CodeMirror JS lib dependence to Admin
- Sanitize product description on save if `SHUUP_ADMIN_ALLOW_HTML_IN_PRODUCT_DESCRIPTION` is set to `False`

## [1.11.7] - 2020-07-23

### Added

- Core: Add dynamic measurement unit system
  - New settings for specifying units:
    - `SHUUP_MASS_UNIT`
    - `SHUUP_LENGTH_UNIT`
  - New function for getting the volume unit: `shuup.core.utils.units.get_shuup_volume_unit`

### Changed

- **BREAKING**: Change `Shipment` default weight unit from `kg` to `g`
- **BREAKING**: Change `Shipment` default volume unit from `m3` to `mm3`
- **BREAKING**: Change `ShipmentProduct` default volume unit from `m3` to `mm3`

### Removed

- Remove 'known unit' validation from `MeasurementField`, it can contain any units now

## [1.11.6] - 2020-07-22

### Changed

- Front: Add priority attribute to base order form to enable using precedence

## [1.11.5] - 2020-07-07

### Added

- Add signal when an email is sent by a notification

## [1.11.4] - 2020-07-06

- Fix issue with browser tests

## [1.11.3] - 2020-07-04

### Added

- Add `Dockerfile-dev` for development
- Add Docker instructions to docs

### Changed

- Add theme for the shop in `shuup_init`
- Make the shop not be in maintenance mode in `shuup_init`
- Make `Dockerfile` use `shuup` from PyPi for faster build time

## [1.11.2] - 2020-07-03

- Move workbench sqlite database location for upcoming Docker setup

## [1.11.1] - 2020-07-03

### Added

- Admin: Add settings for controlling allowing HTML in product and vendor descriptions


## [1.11.0] - 2020-07-02

### Changed

- Importer: add context object while initializing a importer class
- Core: use UUID in basket IDs to prevent possible duplicates
- Core: save basket shipping and billing address as dictionary when id is not available
- Front: remove the custom _load() implementation from the basket as it is the same as the core
- Core: ignore lines that are not from the given source while calculating taxes
- Campaigns: do not apply campaigns in baskets configured to a supplier
- Admin: change service admin to list only providers that the current user can access
- Use UUID4 while generating order line ids by default
- Admin: Improve message banners, by:
    - Resetting the timeout for hiding the messages when a new message is added.
    - Immediately clearing the already hidden messages a when new one is added.
    - Not hiding messages when clicking just random background elements.
    - Allowing dismissing all of the messages by clicking any one of them anywhere.

### Added

- Admin: add improved product copy
- Core: add task runner to support running tasks using 3rd party services like Celery
- Core: add shops and supplier to ServiceProvider and Service models
- Front: add feature for checkout phases to spawn extra phases
- Add custom get_ip method and use it everywhere
- Importer: add permissions for all the diffrent types of importers
- Importer: add context class to data importer

### Removed

- Travis jobs for Django 1.8 and 1.9

### Fixed

- Removed the kind prefix from feedback messages using Django messages to prevent duplicate strings.
- Fixed the way the permissions identifier are split in admin
- Fixed issue that was importing User model directly
- Core: changed `del` basket command handler to not try to parse the basket line into an integer


## [1.10.16] - 2020-06-03

- Simple CMS: Fix a bug with the page links plugin

## [1.10.15] - 2020-06-02

### Changed

- Front: Ensure company name and tax number is set to both billing and shipping address same way
as when filled through company form when customer is not logged in. Company name and tax number
at order addresses seems to help with some taxation logic as well as makes things more consistent.

### Fixed

- Admin: Make sure related custom columns are added accrodingly. Fix issue with filtering through columns
that are by default hidden

## [1.10.14] - 2020-05-27

### Fixed

- Front: only show carousel title when there is one

### Changed

- Notify: Add AccountActivation event. AccountActivation event is
  triggered only when the user is activated for the first time.
- Front: improve next parameter with registration. Check GET
  parameter first and then fallback to POST data.

## [1.10.13] - 2020-05-20

- Admin: fix width issue with picotable images
- Admin: fix bugs in order edit and improve it one step closer to
  multivendor world. Now supports situation when vendors does not
  share products.
     - Add option to make shipping and payment method optional
     - Add supplier to pricing context
     - Show supplier name on product column
     - Make auto add for product select false by default
     - Fix product select2 missing URL and data handler since
       the whole ajax method was passed as attrs.
     - Add option to open/close collapsed content sections in mobile
- Core: add option to enable order edit for multiple vendors
- Front: do not stack history on product list when filters are changed.
  Instead replace state so back-buttons works nicely.
- Front: prevent image Lightbox touching history so you do not need
  to click back 6 times after you have viewed all images.

## [1.10.12] - 2020-05-05

### Added

- Admin: add error message when upload fails. At media queue complete do not
  resave product media if the file-count has not changed. This for example
  prevents media save when the upload itself fails.
- Admin: add option to override dropzone upload path by using data attribute
- Admin: add upload path to browser URLs and use it to fallback on media
  uploads when the actual media path is not available.
- Admin: Ability to delete manufacturer
- Admin: Ability to login as the selected contact if it's a user

### Fixed

- Admin: Now when activating/deactivating user it's contact will also change
- Admin: New notification for when a account get's reactivated

## [1.10.11] - 2020-04-23

### Fixed

- Discounts: create different admin module for archived discounts to fix breadcrumbs
- Fix product pagination by not overriding the state with undefined values

### Fixed

- Middleware: fix so it trys to take the users timezone first, then the suppliers, last the projects TIME_ZONE

### Changed

- Front: customize sort options through settings

## [1.10.10] - 2020-03-24

### Fixed

- Admin: Notification name when deleteing it
- Admin: Update contact list so that it only shows customers by default
- Front: Fix typo

### Changed

- Front: Add supplier choice to best selling product context function
- Admin: allow sorting categories by name
- Admin: show product orderability errors as list


## [1.10.9] - 2020-03-24

### Fixed

- Admin: remove pinned /sa/ URL from scripts to support dynamic admin URLs
- Admin: Fix graphical (incorrect indent) bug in Product / Stock Management

## [1.10.8] - 2020-03-20

### Changed

- Admin: add spinner and progressbar options components through Bootstrap 4.

### Fixed

- Issue running category filter browser test with Travis


## [1.10.7] - 2020-03-09

### Fixed

- Admin: remove pinned /sa/ URL from scripts to support dynamic admin URLs
- Front: keep the current query string parameters as the initial state
  when refreshing product filters.

### Changed

- Admin: fix page jumps after reaload
- Admin: make browser urls support urls with parameters

## [1.10.6] - 2020-02-28

### Changed

- Core: supplier name max length to 128 from 64

## [1.10.5] - 2020-02-27

### Added

- Add option to send notification event at password recovery

### Changed

- Improve the admin modals to use flexbox and work better on small devices

### Fixed

- Admin: fix password recovery success URL
- Picotable: render the filters button on small devices,
  even when there is no data, to allow resetting filters

## [1.10.4] - 2020-02-22

### Changed

- Make Admin messages dismissible

### Fixed

- Admin: Fix search results overflowing the canvas

## [1.10.3] - 2020-02-21

### Fixed

- Admin: fix bug when uploading product media

## [1.10.2] - 2020-02-19

### Added

- Admin: add option to impersonate staff users
- Notify: add option to delete notify scripts
- Admin: Allow shop staff to impersonate regular users
- Notify: Add BCC and CC fields to SendEmail notification action.
- Add the CHANGELOG.md to the root of the code base.

### Changed

- Xtheme: Improve template injection by checking not wasting time invoking regex for nothing
- Add `MiddlewareMixin` to all middlewares to prepare for Django 2.x
- Notify: Changed the Email topology type to support comma-separated list of emails when using constants.
- Front: skip product filter refresh if filters not defined
- GDPR: change "i agree" button to "i understand"

### Fixed

- Front: fix notification template default content
- Admin: improve primary image fallback for product
- Fixed the placeholder of Select2 component in Admin
- FileDnDUploader: Add check for the `data-kind` attribute of the drop zone. If the data-kind is
  `images`, add an attribute to the hidden input that only allows images to be uploaded.
- Front: fix bug with imagelightbox
- CMS: Free page URL on delete

## Older versions

Find older release notes [here](./doc/changelog.rst).<|MERGE_RESOLUTION|>--- conflicted
+++ resolved
@@ -7,14 +7,13 @@
 ## Unreleased
 List all changes after the last release here (newer on top). Each change on a separate bullet point line
 
-<<<<<<< HEAD
+
 ### Changed
 
 - Admin: MultiselectAjaxView returns ordered by name choices
-=======
+
 ### Fixed
 -  Fix _vertical_phases.jinja incorrectly targets all forms
->>>>>>> 27ff9e6c
 
 ## [2.3.0] - 2020-12-16
 
