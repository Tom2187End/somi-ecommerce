# Changelog
All notable changes to this project will be documented in this file.

The format is based on [Keep a Changelog](https://keepachangelog.com/en/1.0.0/),
and this project adheres to [Semantic Versioning](https://semver.org/spec/v2.0.0.html).

## Unreleased

List all changes after the last release here (newer on top). Each change on a separate bullet point line

### Added

- Add new Catalog API to index and fetch products with annotated price and discounted price

### Fixed

- Admin: Fix primary buttons, list buttons, and filter dropdowns to use css variables
- Discounts: show the `exclude_selected_category` field in admin

### Changed

<<<<<<< HEAD
- Core: allow saving encrypted configurations
=======
- Core: Block an attempt to delete a service provider that still has associated shipping or payment methods.
>>>>>>> febbbef9
- Front: improve SEO by tuning description meta tag to product, category and CMS pages
- Importer: index product after importing it
- BREAKING: Core: Discounts are not cumulative anymore. The best discounted price returned by discount modules is considered.
- BREAKING: Discounts: Remove coupon code, availability exception and exclude selected contact group from the Discount model.
  All the related feature were also removed.
- BREAKING: Front: replaced the `ProductListFormModifier.sort_products`
  with a new method: `ProductListFormModifier.sort_products_queryset` and
  removed `ProductListFormModifier.filter_products` and `ProductListFormModifier.filter_products`
  and `ProductListFormModifier.get_queryset`.
- Front: user the new Catalog API on every place that retrieve products from the database
- Xtheme: user the new Catalog API on plugins that retrieve products

## [2.14.2] - 2021-08-10

### Fixed

- Admin: Fix auth_block macro to have logo as optional parameter
- General: Fix formatted Finish translations

## [2.14.1] - 2021-08-04

### Fixed

- Admin: add `model` attribute to `BaseAdminObjectSelector`
- Admin: Title to use the shop's `requst.shop.public_name` value or `Shuup` as default

## [2.14.0] - 2021-08-03

### Added

- Admin: add new provides `admin_template_injector` that allows injection snippet in admin templates

### Fixed

- Admin: Uploaded shop logo and favicon is updated in admin and auth views

### Changed

- Admin: Overhaul the model selector view in admin to accept generic searches through provides system.
- Admin: Migrate primary, secondary, success, danger, and text color SCSS variables to CSS variables
- Admin: Made active state side menu list icon share same color as text
- Admin: Made the CSS variables stem from initialized Sass variables in Colors object
- Xtheme: Add typography models

## [2.13.0] - 2021-07-27

### Changed

- GDPR: allow provides to extend the user data serialization
- Admin: remove the members field from the permission groups
- Admin: add the groups field in user picotable list
- Admin: improve the format of the user list for mobile devices

### Fixed

- Core: Fix basket quantity for parent package products
- Reports: prevent tables from overflowing to the right in pdf reports
- Core: don't make attribute choices required fields
- Front: enforce setting the current customer to the basket
- Admin: fix crash when viewing an order with a shipment_method without a carrier defined

### Added

- Tasks: trigger a notification event when a task is created
- Admin: add warnings to the product page through provides
- Core: add history for order status changes

## [2.12.0] - 2021-07-15

### Fixed

- Front: SupplierProductListFilter to take all vendors from the category and all sub categories
- Front: Fix the alert class when it is an error
- Xtheme: only use the id attribute if the variable is a Product instance in Async Product Cross Sells plugin
- Reports: do not catch generic `Exception` to prevent hiding other issues

### Changed

- Core: reuse existing `ProductVariationResult` when a combination hash matches

### Added

- Front: add timezone view to save the user's current timezone

## [2.11.0] - 2021-07-07

### Added

- GDPR: create a snippet blocker to prevent injection when cookie is not consented
- Xtheme: create `xtheme_snippet_blocker` provides to allow blocking a global script injection
- Xtheme: add name a `Snippet` object
- Reports: add CSV report writer

### Fixed

- Front: fix so orders that are canceled can't be payed for
- General: fix critical vulnerability on views that were returning not escaped content making it open to XSS attacks
- Admin: fix code mirror destruction by node id

### Changed

- Reports: clean malicius content from the HTML and CSV exporters
- Reports: prevent formulas from being exported in excel writer
- Tests: log errors into a log file
- Admin: hide email template button based on permission
- Reports: improve log when an importer fails

## [2.10.8] - 2021-06-30

### Changed

- Pull translations from Transifex

## [2.10.7] - 2021-06-29


### Changed

- Core: only consider lines from the same supplier as the behavior component


## [2.10.6] - 2021-06-25

### Fixed

- Utils: fix MultiLanguageModelForm so language dependent filed will only be required if the language is required

## [2.10.5] - 2021-06-21

### Fixed

- Xtheme: removed orderable boolean from async highlights plugin from being rendered

## [2.10.4] - 2021-06-21

### Changed

- Admin: show taxless order total column in order list

## [2.10.3] - 2021-06-15

### Fixed

- Importer: fix so the correct context is displayed on first request when selecting importer

## [2.10.2] - 2021-06-11

### Added

- Xtheme: Add so snippets can have start of head content

### Fixed

- Core: fix so task don't require a identifier

## [2.10.1] - 2021-06-07

### Fixed

- SimpleSupplier: always return products as managed by using a different queryset

## [2.10.0] - 2021-06-07

### Removed

- Admin: remove the provides to allow adding extra fields to the Attribute form

### Add

- Core: Allow a supplier to have multiple modules
- Core: add option to store tasks in the database to collect results

### Changed

- General: pull translation strings from Transifex
- Admin: filter products in list and edit views according to product kind listing name
- Core: suppliers don't have default supplier modules anymore
- Importers: enable importers to run asynchronously
- Importers: change the admin views to show the list of import processes

### Fixed

- Admin: fix picotable overflow issue
- Notify: always overrride the current notification data with the new one

## [2.9.2] - 2021-05-26

### Fixed

- General: replace hash() with sha1() as Python's hash() function doesn't have a stable result across processes
- Core: use SHA-1 to hash cache keys as Python's hash() function doesn't have a stable result across processes

### Changed

- Cache product orderability and prices using a list of user groups instead of per contact
- Pull translation strings from Transifex

## [2.9.1] - 2021-05-24

### Fixed

- Admin: add ordering to attribute filter, because of frontend related error

## [2.9.0] - 2021-05-19

### Added

- Admin: add a method in AdminModule that allows returning help texts for permissions

### Fixed

- Notify: add notify styles to the script editor iframe to fix email editor size
- Importer: use more bites in order to detect csv dialect in importer
- Admin: save the current user menu using the current language

### Changed

- Pull DE translations from Transifex
- Xtheme: allow async plugin to have orderable only flag set
- Xtheme: use the current language as part of the plugins cache key

## [2.8.3] - 2021-05-17

### Fixed

- Xtheme: use the context while generating the cache key
- Xtheme: do not crash the whole site when a plugin fails to render
- Admin: Force to parse reason as string before encoding the url

## [2.8.2] - 2021-05-14

### Fixed

- Admin: force escape help texts which can contain `"` characters
- Admin: show translation fields from all polymorphic models available
- Xtheme: hash the cache key to prevent strings larger then 250 chars

## [2.8.1] - 2021-05-11

### Fixed

- Xtheme: encode cache key into base64 to prevent issues with memcache

## [2.8.0] - 2021-05-11

### Changed

- General: make some plugins cacheable
- Xtheme: add attribute on every plugin to indicate whether it can be cached or not

### Removed

- Xtheme: removed the SHUUP_XTHEME_USE_PLACEHOLDER_CACHE setting and do not cache the entire placeholder content

### Fixed

- Core: implement choice attribute getter and setter correctly
- Admin: collect translation strings from Shepard Tour

## [2.7.3] - 2021-05-11

### Fixed

- Admin: use correct translated label syntax for form fields
- Front: Remove untranslated Error! prefix in alert messages
- Campaigns: fix the translation string format

### Changed

- General: use gettext_lazy to make sure translations work
- Front: unify the Customer Information title across the dashboard
- Front: bump bootstrap-select and use translated strings while initializing it

## [2.7.2] - 2021-05-05

### Fixed

- Admin: Fix the Select2 translations strings
- General: Collect translation strings correctly

### Changed

- General: Pull translation strings

## [2.7.1] - 2021-05-04

### Fixed

- Core: do not use message tags as part of the message as it doesn't contain translated string
- Core: fix the python string format syntax to format after resolving the translation string

### Changed

- Settings: add Portuguese (Portugal) as a language option

## [2.7.0] - 2021-04-29

### Added

- Admin: New type of attribute: CHOICES
- Admin: Selection of multiple choices from attribute for product
- Front: Product filter by attribute choices

### Changed

- Pull strings from Transifex

### Fixed

- Reports: convert string into translated string
- Update requirements to support Python3.6+
- Fix mass editing validation for ManyToManyField fields.

## [2.6.5] - 2021-04-22

### Changed

- Front: consider the supplier from context or kwargs while reversing the product url

### Fixed

- Front: Fix the order detail template
- Admin: Pass languages to the TaxClassFormPart to show multilanguage forms

## [2.6.4] - 2021-04-19

### Changed

- Additional German translation strings

## [2.6.3] - 2021-04-13

### Changed

- Update German translation strings

## [2.6.2] - 2021-04-13

### Fixed

- Front: pin LESS version to prevent build breaks

## [2.6.1] - 2021-04-13

### Changed

- Front: add extra head block to base template
- Core: allow refunds creation when the order is complete
- Admin: show the product picture in order item list
- Admin: change so TaxClassEditView is a FormPartView
- Admin: Picotable to scroll in container on overflow rather, than entire screen scroll

### Fixed

- Front: Fix error that occurred while trying to register as a company
- Front: fix non existent macro import
- Core: Fix error that occurred when creating an order with a product which SKU was longer than 48 characters.
- Admin: Multiple duplicate images being saved when image is uploaded before product is saved

## [2.6.0] - 2021-03-29

### Changed

- Admin: Improve the copy product functionality

### Added

- Admin: add number of received orders in orders menu
- Admin: add contact CSV exporter
- CORE: Add .jsx support for shuup_makemessages command

### Fixed

- Admin: prevent exporting products that are not accessible by the current user
- Fix 'Customize Your Admin Menu' redirecting to the supplier specific edit page on saving.
- Admin: Fix picotable mobile styling to default to full-width
- Front: Fail cleanly when visiting a product page without supplier
- Fix Docker build issues with the development compose file.

## [2.5.0] - 2021-03-22

### Changed

- Front: Add so `basket.get_final_lines(with_taxes=True)` gets called after selecting shipping- and payment method.
  Reason for this is so all the taxes gets calculated before end customers fills in their payment details
- Core: undeprecate signals for ShopProduct model

### Added

- Core: add attribute in Carrier model to control whether to manage shipments using default behavior
- Admin: add shipment list view to list all shipments

### Fixed

- Notify: Fix so there is no 500 error when accessing EmailTemplate settings page
- Taxes: fallback location to billing address when shipping address is not available
- Importer: Ignore rows without any data

## [2.4.0] - 2021-03-02

### Added

- Admin: add option to hide font selection and always paste plain text in summernote editors

### Changed

- Core: move refund order line logic to tax module
  - Since each refund line you need to take care of the taxes it is
  more logical if the tax module handles the whole thing. With some
  3rd party taxation tool you need an option to handle refund taxes
  in different way.

### Fixed

- Added missing labels to product category and supplier fields

## [2.3.18] - 2021-03-01

### Added

- Front: create shipment sent notify event
- Core: add shipment tracking url to shipment model
- Admin: add shipment action to mark a shipment as sent

### Changed

- Admin: fix product module not to fail on object does not exists
- Front: update media upload URL from "media-upload/" to "upload-media/"
- Core: bump attribute name to 256 characters

## [2.3.17] - 2021-02-23

### Fixed

- Core: Adding normal products with only deleted children to basket

### Removed

- Front: remove templatecache around basket partial as not stable with custom baskets

## [2.3.16] - 2021-02-18

### Fixed

- Xtheme: fix wrong queryset that was fetching different products from the selection

## [2.3.15] - 2021-02-17

### Changed

- Admin: Disable scrolling on jquery datetime pickers
- Core: Turn variation parent mode back to normal if it has no non-deleted children
- Core: add cached property groups_ids for Contact
- Core: add lru_cache to display unit
- Core: make some Contact properties cached
- Front: optimize queries for orderable variations fetch
- Core: set shop and product for shop instance to prevent query
- Front: prefetch sales units for category view
- Lock cryptography version for test builds
- Use shop instead theme settings shop when initializing theme
- Xtheme: save current theme to request for later usage
- GDPR: add lru_cache for shop_setting getter

### Fixed

- Admin: fix bug in user permission view
- Do not rely on STATIC_URL and MEDIA_URL while formatting static and media urls

## [2.3.14] - 2021-02-04

- Front: add template cache to basket partial
- Core: avoid unnecessary touching to basket customer …
- Core: cache basket attributes while get and add cache key attribute …
- Front: skip front middleware for static and media
- Core: add makemessages support for do and cache templatetags
- Update license header for 2021

## [2.3.13] - 2021-01-28

### Added

- Admin: Add an open/close all groups button to 'Granular Permission Groups' list.

### Fixed

- Admin: Update styling for media browser
- Admin: Ensure media browser images are squares without cropping
- Xtheme: fix sortable import for static resources
- Admin: Gracefully handle the error when trying to delete a PROTECTED MediaFolder.

## [2.3.12] - 2021-01-26

### Added

- Setup: add .html to MANIFEST.in
- Admin: Add text truncate CSS to user dropdown if the user's username
  gets too long and display only a user icon on mobile screens
- Admin: always display the dashboard link in the main navigation as the first item
- Save basket just before starting the order creation.
  This ensures we have latest basket there on store
- Save basket after shipping or payment method is saved.
- Save basket after shipping or billing address is saved. For
  saving the addresses to basket data
- Add option to add log entries linked to stored baskets
- Add detail page for carts

### Changed

- Admin: Change visit shop link from an icon to a button with text
- Hide "finished" carts by default
- Modify carts list to show latest cart first

### Removed

- Admin: Remove dashboard and home icon links from top menu
- Remove the delay filter as useless. No need to hide carts

## [2.3.11] - 2021-01-25

### Added

- Core: add verbose_name to shop product so we can translate it
- Core: add middleware provides to the basket command handler
- Core: add provides to retrieve properties from order or order source
- Front: render subscription options in basket template
- Core: add provider to retrieve subscription options for a given product

### Changed

- Front: render basket and order line properties using the `front_line_properties_descriptor` provides
- Admin: change the product files form part icon to a file icon
- Core: cache language utils methods using LRU

## [2.3.10] - 2021-01-22

- Notify: make email template form use code editor with preview
- Notify: make email action body use code editor with preview
- Admin: add code editor with preview widget
- Notify: Remove breadcrumbs from editor and add save button on top
- Notify: make editor close button to Close instead Done
- Add related name to package links to enable better queryset performance
- Ensure migrations are fine for longer log entry fields

## [2.3.9] - 2021-01-19

### Changed

- Admin: add UX improvements through small style updates

### Fixed

- Admin: add apply filters button and display active filters counter badge
  - Do not save and refresh Picotable lists on filter change, but wait
  that the user selects the "Apply filter" option. Also show badge for
  active filters to indicate that some content is filtered out.
  Consider "_all" as not filter.
- Xtheme: fix summernote icons by using the original summernote css file

## [2.3.8] - 2021-01-13

- Front: fix with the product images on price update
  - patches previous v2.3.7 release

## [2.3.7] - 2021-01-12

- Front: improve async product carousel breakpoints
  - Also add option to easily override breakpoints by
    re-defining the breakpoint variable.
- Front: optimize child product orderability checks a bit
- Front: add option to replace product detail context
- Front: optimize rendering images for variation products
- Core: optimize price range calculations

## [2.3.6] - 2021-01-08

### Added

- Admin: add mass action to send password reset emails to selected users
- Notify: send notification when user request to reset password
- Core: remove the dependency of shuup.notify while resetting user's password
- Core: add signal that is triggered when user request a password reset email

## [2.3.5] - 2021-01-07

- Core: unify tax number max length at models
  - Also good practice would be not to validate tax number
  on model level but instead at the form since tax number
  format varies per country/region.

## [2.3.4] - 2021-01-06

### Changed

- Xtheme: use the shop provider instead of falling back to first shop
- Admin: cache the user permissions in the user object
- Admin: make shop provider cache the shop in the request
- Xtheme: add option to disable placeholder cache
  - Use setting SHUUP_XTHEME_USE_PLACEHOLDER_CACHE = True for this

### Removed

- Core: remove GB from countries in European Union


## [2.3.3] - 2021-01-05

- Patches v2.3.2 a bit around the xtheme editing

- Xtheme: add Jinja markup in custom snippet type


## [2.3.2] - 2021-01-04

### Changed

- GDPR: hide consent immediately on accept
- Notify: Make HTML default format for emails
- Improve the way the cache is bumped when order is created and changed

### Fixed

- Admin: fix missing `tr` closing tags

### Removed

- Notify: Remove HTML editor from notifications since summernote does not
function Jinja syntax very well and for example for-loops and ifs
cause easily broken notifications.


## [2.3.1] - 2020-12-28

### Changed

- Admin: MultiselectAjaxView returns ordered by name choices

### Fixed

- Fix `0068_help_text_improvements` migration file to have the correct field char size: 128
- Fix _vertical_phases.jinja incorrectly targets all forms
- Fix initial value of Choose to register form

## [2.3.0] - 2020-12-16

### Added

- Dashboard: Sorting of dashboard items by ordering number
- Xtheme: add option to set a custom cell width in placeholders

### Changed

- Admin: set product default price value initial value to zero

### Fixed

- Admin: Fix multiple translations returned when using values_list on translated field
- Front: Fix so mass and measurements unit is displayed in same unit as in the backend

### Removed

- Product variation management. [Use this instead](https://pypi.org/project/shuup-product-variations/).

## [2.2.11] - 2020-12-08

### Fixed

- SimpleCMS: Show all CMS pages for authenticated users
  when there is no group filter attached to the page

## [2.2.10] - 2020-12-04

### Fixed

- GDPR: do not create consent for anonymous user in checkout


## [2.2.9] - 2020-11-23

### Changed

- Core: Increase field lengths in *LogEntry models
  - Add an index to the indentifier for faster querying.
  - Use the same error prevention measures for message than is done for
    identifier in _add_log_entry() for consistency.

### Fixed

- Core: Fix `ProtectedError` when deleting a `Manufacturer` which was still
  connected to product(s).


## [2.2.8] - 2020-11-23

### Added

- Add font size 16 to summernote text editor

### Fixed

- GDPR: make sure to return a blank list in the `get_active_consent_pages`
  method when there is no page to consent


## [2.2.7] - 2020-11-20

### Fixed

- Admin: do not add/remove shop staff member while saving a staff user


## [2.2.6] - 2020-11-17

### Added

- Include products belonging to child categories of filtered category

### Changed

Admin: do not allow non-superusers manage superusers
  - Do not show is_superuser field for non-superusers no matter
    who they are editing
  - Do not show superuser column in list since the superusers are
    already filtered out from non-superusers who are main people
    using the admin panel.


## [2.2.5] - 2020-11-12

### Fixed

- Front: force recalculate lines after setting the payment and shipping methods to the basket in checkout phase

### Changed

- Don't display taxless price when it's equal to taxful in checkout

### Added

- SimpleCMS: Add field to limit a page availability by permission group

## [2.2.4] - 2020-11-09

### Fixed

- Core: Fix basket implementation that was using the same memory
object for all baskets instances in the same process

## [2.2.3] - 2020-11-05

### Fixed

- Add missing id field to the media forms


## [2.2.2] - 2020-11-03

### Fixed

- Prevent duplicate images in product media form
- Do not render duplicate hidden media form field


## [2.2.1] - 2020-11-02

### Changed

- Update French, Finnish and Swedish translations
- Change the Supplier.objects.enabled() filter to only return approved suppliers

### Changed

- Admin: Show a loader in place of picotable when a request is pending.

## [2.2.0] - 2020-10-23

### Possible breaking change

- When updating to this double check your project filters around supplier are working
  after this Supplire shop->shops change.

### Changed

- Admin: change the supplier views to update the approved flag for the current shop only
- Core: change the Supplier object manager to consider the approved flag for the given shop

### Added

- Core: add new module SupplierShop to store thre M2M relationship between the supplier
and the shop with additional attributes

## [2.1.12] - 2020-10-21

### Fixed

- Importer: fix the product importer to prevent parent sku being the current product or other variation child

## [2.1.11] - 2020-10-15

### Added

- Add Spanish and French (CA) translations from Transifex
- Notify: Add a new `attributes` attribute to `shuup.notify.base.Variable` for showing examples
  of which attributes can be accessed in the script templates.
- Notfiy: Show some `Order` related attributes in the notify templates.

### Fixed

- Core: include arbitrary refunds for max refundable amount
- Admin: select product variation in popup window
- Importer: ignore None columns while importing files
- Admin: Show more descriptive error messages in the media uploader in some situations.

### Changed

- Update Finnish and Swedish translations from Transifex
- Importer: add option to import product variations
  - Add option to import product variations
  - Improve handle stock to get supplier by supplier name and
    set the supplier stock managed and update the module identifier.
  - Improve handle stock to set the logical count to desired quantity
    instead adding new stock for the amount. This should help sellers
    to keep their product stock value correct.
- Preserve newlines in vendor and product descriptions even when
 `SHUUP_ADMIN_ALLOW_HTML_IN_PRODUCT_DESCRIPTION` and `SHUUP_ADMIN_ALLOW_HTML_IN_VENDOR_DESCRIPTION` are `False`.
- Importer: log errors in the importer and use specific exception classes instead of using Exception
- Notify: make the default script language be the fallback from Parler
- Admin: Hide the 'Root' folder from users that do not have the `"media.view-all"` permission.


## [2.1.10] - 2020-09-29

### Fixed

- Front: fix typo in pagination

### Translations

- Update Finnish and Swedish translations


## [2.1.9] - 2020-09-23

### Fixed

- Fix button that removes coupon from the basket by using the correct JS event property

## [2.1.8] - 2020-09-15

- Update translations strings
- Importer: fix product CSV importer to better match the headers


## [2.1.7] - 2020-09-11

- Admin: improve product variation management. This release purely
  amends release 2.1.6.


## [2.1.6] - 2020-09-11

Admin: add supplier check to product list and edit views
Admin: improve product variation management

  Remove activate template form field as confusing.

  1. Now when add new template:
    - New empty template is created

  2. When you have template selected:
    - Product variations are saved based on the form
    - Variation options are updated to the selected template

  3. When template is not selected:
    - Product variations are saved based on the form


## [2.1.5] - 2020-09-08

### Fixed

- Requirements: require Markdown>=3,<4 instead <3
- Xtheme: Fix social media plugin form initial data population.


## [2.1.4] - 2020-09-08

### Fixed

- Xtheme: fix social media plugin form populate
- GDPR: Fix anonymization error when an order of a contact had no shipping or billing address.


## [2.1.3] - 2020-08-28

### Fixed

- Xtheme: fix model choice widget for plugins (django 2)


## [2.1.2] - 2020-08-26

### Fixed

- Xtheme: fix editor template issue
- Simple CMS: make sure to pass optional parameters through kwargs in form


## [2.1.1] - 2020-08-26

### Added

- Admin: add option to delete attributes

### Fixed

- Xtheme: fix editor template issue and make sure to pass optional parameters through kwargs in form
- Notify: unescape email subject and body to prevent sending broken characters in emails


## [2.1.0] - 2020-08-24

### Added

- shuup.notify: add notification_email_before_send signal to SendMail
- shuup.notify: add event identifier to Context


## [2.0.8] - 2020-08-24

### Fixed

- Prevent crashing when trying to cache an unpicklable value.


## [2.0.7] - 2020-08-21

### Fixed

- Fix passing a `reverse_lazy()` URL as the `upload_url` argument for `FileDnDUploaderWidget`.


## [2.0.6] - 2020-08-18

### Changed

- Admin: Make the order editor keep the suppliers of non-product order lines intact.

### Fixed:

- Admin: Fix the edit button on the order editor.


## [2.0.5] - 2020-08-16

### Added

- Admin: user and permission based access to media folders

  This means that all vendors can have their own root folder and do what every they want in that folder.
  But it also allows the admin to give viewing access to one folder for all suppliers.


## [2.0.4] - 2020-08-07

- Testing: add missing migrations


## [2.0.3] - 2020-08-07

- CMS: add missing migrations


## [2.0.2] - 2020-08-07

### Changed

- Removed Django 1.11 compatible code from the code base

### Fixed

- Admin: fix logout view that was loading the template from Django instead of custom template
- Admin: return `None` when the order source was not correctly initialized in JsonOrderCreator
- Core: add parameter in shuup_static to load the version of a given package


## [2.0.1] - 2020-08-04

- Add initial support for Django 2.2


## [1.11.10] - 2020-08-04

- Fix issue on arranging menu after reset which sets the configuration None
  which in the other hand is hard to update as it is not dict.


## [1.11.9] - 2020-08-04

- Admin: add option to arrange menu for superuses, staff and suppliers

  For now it was only possible to arrange menu per user which is not
  sufficient while the menu needs to be arranged for the whole group
  of people like shop staff or vendors.

  Allow to create menu custom menu for superusers, staff or suppliers,
  but remain the possibility to still arrange the menu per user.

  Add option to translate each menu arranged for these groups since
  not all vendors/suppliers necessary speak same language.


## [1.11.8] - 2020-07-31

### Fixed

- Fix admin order edit tool to use correct id for supplier query
- Admin: limit the Manufacturer delete queryset per shop

### Added

- Notify: added email template object to store reusable email templates for SendEmail actions
  This contains a migration step to move all old body template field to use email templates.

### Changed

- Xtheme: move CodeMirror JS lib dependence to Admin
- Sanitize product description on save if `SHUUP_ADMIN_ALLOW_HTML_IN_PRODUCT_DESCRIPTION` is set to `False`

## [1.11.7] - 2020-07-23

### Added

- Core: Add dynamic measurement unit system
  - New settings for specifying units:
    - `SHUUP_MASS_UNIT`
    - `SHUUP_LENGTH_UNIT`
  - New function for getting the volume unit: `shuup.core.utils.units.get_shuup_volume_unit`

### Changed

- **BREAKING**: Change `Shipment` default weight unit from `kg` to `g`
- **BREAKING**: Change `Shipment` default volume unit from `m3` to `mm3`
- **BREAKING**: Change `ShipmentProduct` default volume unit from `m3` to `mm3`

### Removed

- Remove 'known unit' validation from `MeasurementField`, it can contain any units now

## [1.11.6] - 2020-07-22

### Changed

- Front: Add priority attribute to base order form to enable using precedence

## [1.11.5] - 2020-07-07

### Added

- Add signal when an email is sent by a notification

## [1.11.4] - 2020-07-06

- Fix issue with browser tests

## [1.11.3] - 2020-07-04

### Added

- Add `Dockerfile-dev` for development
- Add Docker instructions to docs

### Changed

- Add theme for the shop in `shuup_init`
- Make the shop not be in maintenance mode in `shuup_init`
- Make `Dockerfile` use `shuup` from PyPi for faster build time

## [1.11.2] - 2020-07-03

- Move workbench sqlite database location for upcoming Docker setup

## [1.11.1] - 2020-07-03

### Added

- Admin: Add settings for controlling allowing HTML in product and vendor descriptions


## [1.11.0] - 2020-07-02

### Changed

- Importer: add context object while initializing a importer class
- Core: use UUID in basket IDs to prevent possible duplicates
- Core: save basket shipping and billing address as dictionary when id is not available
- Front: remove the custom _load() implementation from the basket as it is the same as the core
- Core: ignore lines that are not from the given source while calculating taxes
- Campaigns: do not apply campaigns in baskets configured to a supplier
- Admin: change service admin to list only providers that the current user can access
- Use UUID4 while generating order line ids by default
- Admin: Improve message banners, by:
    - Resetting the timeout for hiding the messages when a new message is added.
    - Immediately clearing the already hidden messages a when new one is added.
    - Not hiding messages when clicking just random background elements.
    - Allowing dismissing all of the messages by clicking any one of them anywhere.

### Added

- Admin: add improved product copy
- Core: add task runner to support running tasks using 3rd party services like Celery
- Core: add shops and supplier to ServiceProvider and Service models
- Front: add feature for checkout phases to spawn extra phases
- Add custom get_ip method and use it everywhere
- Importer: add permissions for all the diffrent types of importers
- Importer: add context class to data importer

### Removed

- Travis jobs for Django 1.8 and 1.9

### Fixed

- Removed the kind prefix from feedback messages using Django messages to prevent duplicate strings.
- Fixed the way the permissions identifier are split in admin
- Fixed issue that was importing User model directly
- Core: changed `del` basket command handler to not try to parse the basket line into an integer


## [1.10.16] - 2020-06-03

- Simple CMS: Fix a bug with the page links plugin

## [1.10.15] - 2020-06-02

### Changed

- Front: Ensure company name and tax number is set to both billing and shipping address same way
as when filled through company form when customer is not logged in. Company name and tax number
at order addresses seems to help with some taxation logic as well as makes things more consistent.

### Fixed

- Admin: Make sure related custom columns are added accrodingly. Fix issue with filtering through columns
that are by default hidden

## [1.10.14] - 2020-05-27

### Fixed

- Front: only show carousel title when there is one

### Changed

- Notify: Add AccountActivation event. AccountActivation event is
  triggered only when the user is activated for the first time.
- Front: improve next parameter with registration. Check GET
  parameter first and then fallback to POST data.

## [1.10.13] - 2020-05-20

- Admin: fix width issue with picotable images
- Admin: fix bugs in order edit and improve it one step closer to
  multivendor world. Now supports situation when vendors does not
  share products.
     - Add option to make shipping and payment method optional
     - Add supplier to pricing context
     - Show supplier name on product column
     - Make auto add for product select false by default
     - Fix product select2 missing URL and data handler since
       the whole ajax method was passed as attrs.
     - Add option to open/close collapsed content sections in mobile
- Core: add option to enable order edit for multiple vendors
- Front: do not stack history on product list when filters are changed.
  Instead replace state so back-buttons works nicely.
- Front: prevent image Lightbox touching history so you do not need
  to click back 6 times after you have viewed all images.

## [1.10.12] - 2020-05-05

### Added

- Admin: add error message when upload fails. At media queue complete do not
  resave product media if the file-count has not changed. This for example
  prevents media save when the upload itself fails.
- Admin: add option to override dropzone upload path by using data attribute
- Admin: add upload path to browser URLs and use it to fallback on media
  uploads when the actual media path is not available.
- Admin: Ability to delete manufacturer
- Admin: Ability to login as the selected contact if it's a user

### Fixed

- Admin: Now when activating/deactivating user it's contact will also change
- Admin: New notification for when a account get's reactivated

## [1.10.11] - 2020-04-23

### Fixed

- Discounts: create different admin module for archived discounts to fix breadcrumbs
- Fix product pagination by not overriding the state with undefined values

### Fixed

- Middleware: fix so it trys to take the users timezone first, then the suppliers, last the projects TIME_ZONE

### Changed

- Front: customize sort options through settings

## [1.10.10] - 2020-03-24

### Fixed

- Admin: Notification name when deleteing it
- Admin: Update contact list so that it only shows customers by default
- Front: Fix typo

### Changed

- Front: Add supplier choice to best selling product context function
- Admin: allow sorting categories by name
- Admin: show product orderability errors as list


## [1.10.9] - 2020-03-24

### Fixed

- Admin: remove pinned /sa/ URL from scripts to support dynamic admin URLs
- Admin: Fix graphical (incorrect indent) bug in Product / Stock Management

## [1.10.8] - 2020-03-20

### Changed

- Admin: add spinner and progressbar options components through Bootstrap 4.

### Fixed

- Issue running category filter browser test with Travis


## [1.10.7] - 2020-03-09

### Fixed

- Admin: remove pinned /sa/ URL from scripts to support dynamic admin URLs
- Front: keep the current query string parameters as the initial state
  when refreshing product filters.

### Changed

- Admin: fix page jumps after reaload
- Admin: make browser urls support urls with parameters

## [1.10.6] - 2020-02-28

### Changed

- Core: supplier name max length to 128 from 64

## [1.10.5] - 2020-02-27

### Added

- Add option to send notification event at password recovery

### Changed

- Improve the admin modals to use flexbox and work better on small devices

### Fixed

- Admin: fix password recovery success URL
- Picotable: render the filters button on small devices,
  even when there is no data, to allow resetting filters

## [1.10.4] - 2020-02-22

### Changed

- Make Admin messages dismissible

### Fixed

- Admin: Fix search results overflowing the canvas

## [1.10.3] - 2020-02-21

### Fixed

- Admin: fix bug when uploading product media

## [1.10.2] - 2020-02-19

### Added

- Admin: add option to impersonate staff users
- Notify: add option to delete notify scripts
- Admin: Allow shop staff to impersonate regular users
- Notify: Add BCC and CC fields to SendEmail notification action.
- Add the CHANGELOG.md to the root of the code base.

### Changed

- Xtheme: Improve template injection by checking not wasting time invoking regex for nothing
- Add `MiddlewareMixin` to all middlewares to prepare for Django 2.x
- Notify: Changed the Email topology type to support comma-separated list of emails when using constants.
- Front: skip product filter refresh if filters not defined
- GDPR: change "i agree" button to "i understand"

### Fixed

- Front: fix notification template default content
- Admin: improve primary image fallback for product
- Fixed the placeholder of Select2 component in Admin
- FileDnDUploader: Add check for the `data-kind` attribute of the drop zone. If the data-kind is
  `images`, add an attribute to the hidden input that only allows images to be uploaded.
- Front: fix bug with imagelightbox
- CMS: Free page URL on delete

## Older versions

Find older release notes [here](./doc/changelog.rst).<|MERGE_RESOLUTION|>--- conflicted
+++ resolved
@@ -10,7 +10,8 @@
 
 ### Added
 
-- Add new Catalog API to index and fetch products with annotated price and discounted price
+- Core: allow saving encrypted configurations
+- Core: add new Catalog API to index and fetch products with annotated price and discounted price
 
 ### Fixed
 
@@ -19,11 +20,7 @@
 
 ### Changed
 
-<<<<<<< HEAD
-- Core: allow saving encrypted configurations
-=======
 - Core: Block an attempt to delete a service provider that still has associated shipping or payment methods.
->>>>>>> febbbef9
 - Front: improve SEO by tuning description meta tag to product, category and CMS pages
 - Importer: index product after importing it
 - BREAKING: Core: Discounts are not cumulative anymore. The best discounted price returned by discount modules is considered.
