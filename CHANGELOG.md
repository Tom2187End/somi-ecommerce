# Changelog
All notable changes to this project will be documented in this file.

The format is based on [Keep a Changelog](https://keepachangelog.com/en/1.0.0/),
and this project adheres to [Semantic Versioning](https://semver.org/spec/v2.0.0.html).

## Unreleased

List all changes after the last release here (newer on top). Each change on a separate bullet point line

### Changed

<<<<<<< HEAD
- Admin: show the product picture in order item list
=======
- Admin: change so TaxClassEditView is a FormPartView
- Admin: Picotable to scroll in container on overflow rather, than entire screen scroll

### Fixed

- Core: Fix error that occurred when creating an order with a product which SKU was longer than 48 characters. 
>>>>>>> 6f72dc98

## [2.6.0] - 2021-03-29

### Changed

- Admin: Improve the copy product functionality

### Added

- Admin: add number of received orders in orders menu
- Admin: add contact CSV exporter
- CORE: Add .jsx support for shuup_makemessages command

### Fixed

- Admin: prevent exporting products that are not accessible by the current user
- Fix 'Customize Your Admin Menu' redirecting to the supplier specific edit page on saving.
- Admin: Fix picotable mobile styling to default to full-width
- Front: Fail cleanly when visiting a product page without supplier
- Fix Docker build issues with the development compose file.

## [2.5.0] - 2021-03-22

### Changed

- Front: Add so `basket.get_final_lines(with_taxes=True)` gets called after selecting shipping- and payment method.
  Reason for this is so all the taxes gets calculated before end customers fills in their payment details
- Core: undeprecate signals for ShopProduct model

### Added

- Core: add attribute in Carrier model to control whether to manage shipments using default behavior
- Admin: add shipment list view to list all shipments

### Fixed

- Notify: Fix so there is no 500 error when accessing EmailTemplate settings page
- Taxes: fallback location to billing address when shipping address is not available
- Importer: Ignore rows without any data

## [2.4.0] - 2021-03-02

### Added

- Admin: add option to hide font selection and always paste plain text in summernote editors

### Changed

- Core: move refund order line logic to tax module
  - Since each refund line you need to take care of the taxes it is
  more logical if the tax module handles the whole thing. With some
  3rd party taxation tool you need an option to handle refund taxes
  in different way.

### Fixed

- Added missing labels to product category and supplier fields

## [2.3.18] - 2021-03-01

### Added

- Front: create shipment sent notify event
- Core: add shipment tracking url to shipment model
- Admin: add shipment action to mark a shipment as sent

### Changed

- Admin: fix product module not to fail on object does not exists
- Front: update media upload URL from "media-upload/" to "upload-media/"
- Core: bump attribute name to 256 characters

## [2.3.17] - 2021-02-23

### Fixed

- Core: Adding normal products with only deleted children to basket

### Removed

- Front: remove templatecache around basket partial as not stable with custom baskets

## [2.3.16] - 2021-02-18

### Fixed

- Xtheme: fix wrong queryset that was fetching different products from the selection

## [2.3.15] - 2021-02-17

### Changed

- Admin: Disable scrolling on jquery datetime pickers
- Core: Turn variation parent mode back to normal if it has no non-deleted children
- Core: add cached property groups_ids for Contact
- Core: add lru_cache to display unit
- Core: make some Contact properties cached
- Front: optimize queries for orderable variations fetch
- Core: set shop and product for shop instance to prevent query
- Front: prefetch sales units for category view
- Lock cryptography version for test builds
- Use shop instead theme settings shop when initializing theme
- Xtheme: save current theme to request for later usage
- GDPR: add lru_cache for shop_setting getter

### Fixed

- Admin: fix bug in user permission view
- Do not rely on STATIC_URL and MEDIA_URL while formatting static and media urls

## [2.3.14] - 2021-02-04

- Front: add template cache to basket partial
- Core: avoid unnecessary touching to basket customer …
- Core: cache basket attributes while get and add cache key attribute …
- Front: skip front middleware for static and media
- Core: add makemessages support for do and cache templatetags
- Update license header for 2021

## [2.3.13] - 2021-01-28

### Added

- Admin: Add an open/close all groups button to 'Granular Permission Groups' list.

### Fixed

- Admin: Update styling for media browser
- Admin: Ensure media browser images are squares without cropping
- Xtheme: fix sortable import for static resources
- Admin: Gracefully handle the error when trying to delete a PROTECTED MediaFolder.

## [2.3.12] - 2021-01-26

### Added

- Setup: add .html to MANIFEST.in
- Admin: Add text truncate CSS to user dropdown if the user's username
  gets too long and display only a user icon on mobile screens
- Admin: always display the dashboard link in the main navigation as the first item
- Save basket just before starting the order creation.
  This ensures we have latest basket there on store
- Save basket after shipping or payment method is saved.
- Save basket after shipping or billing address is saved. For
  saving the addresses to basket data
- Add option to add log entries linked to stored baskets
- Add detail page for carts

### Changed

- Admin: Change visit shop link from an icon to a button with text
- Hide "finished" carts by default
- Modify carts list to show latest cart first

### Removed

- Admin: Remove dashboard and home icon links from top menu
- Remove the delay filter as useless. No need to hide carts

## [2.3.11] - 2021-01-25

### Added

- Core: add verbose_name to shop product so we can translate it
- Core: add middleware provides to the basket command handler
- Core: add provides to retrieve properties from order or order source
- Front: render subscription options in basket template
- Core: add provider to retrieve subscription options for a given product

### Changed

- Front: render basket and order line properties using the `front_line_properties_descriptor` provides
- Admin: change the product files form part icon to a file icon
- Core: cache language utils methods using LRU

## [2.3.10] - 2021-01-22

- Notify: make email template form use code editor with preview
- Notify: make email action body use code editor with preview
- Admin: add code editor with preview widget
- Notify: Remove breadcrumbs from editor and add save button on top
- Notify: make editor close button to Close instead Done
- Add related name to package links to enable better queryset performance
- Ensure migrations are fine for longer log entry fields

## [2.3.9] - 2021-01-19

### Changed

- Admin: add UX improvements through small style updates

### Fixed

- Admin: add apply filters button and display active filters counter badge
  - Do not save and refresh Picotable lists on filter change, but wait
  that the user selects the "Apply filter" option. Also show badge for
  active filters to indicate that some content is filtered out.
  Consider "_all" as not filter.
- Xtheme: fix summernote icons by using the original summernote css file

## [2.3.8] - 2021-01-13

- Front: fix with the product images on price update
  - patches previous v2.3.7 release

## [2.3.7] - 2021-01-12

- Front: improve async product carousel breakpoints
  - Also add option to easily override breakpoints by
    re-defining the breakpoint variable.
- Front: optimize child product orderability checks a bit
- Front: add option to replace product detail context
- Front: optimize rendering images for variation products
- Core: optimize price range calculations

## [2.3.6] - 2021-01-08

### Added

- Admin: add mass action to send password reset emails to selected users
- Notify: send notification when user request to reset password
- Core: remove the dependency of shuup.notify while resetting user's password
- Core: add signal that is triggered when user request a password reset email

## [2.3.5] - 2021-01-07

- Core: unify tax number max length at models
  - Also good practice would be not to validate tax number
  on model level but instead at the form since tax number
  format varies per country/region.

## [2.3.4] - 2021-01-06

### Changed

- Xtheme: use the shop provider instead of falling back to first shop
- Admin: cache the user permissions in the user object
- Admin: make shop provider cache the shop in the request
- Xtheme: add option to disable placeholder cache
  - Use setting SHUUP_XTHEME_USE_PLACEHOLDER_CACHE = True for this

### Removed

- Core: remove GB from countries in European Union


## [2.3.3] - 2021-01-05

- Patches v2.3.2 a bit around the xtheme editing

- Xtheme: add Jinja markup in custom snippet type


## [2.3.2] - 2021-01-04

### Changed

- GDPR: hide consent immediately on accept
- Notify: Make HTML default format for emails
- Improve the way the cache is bumped when order is created and changed

### Fixed

- Admin: fix missing `tr` closing tags

### Removed

- Notify: Remove HTML editor from notifications since summernote does not
function Jinja syntax very well and for example for-loops and ifs
cause easily broken notifications.


## [2.3.1] - 2020-12-28

### Changed

- Admin: MultiselectAjaxView returns ordered by name choices

### Fixed

- Fix `0068_help_text_improvements` migration file to have the correct field char size: 128
- Fix _vertical_phases.jinja incorrectly targets all forms
- Fix initial value of Choose to register form

## [2.3.0] - 2020-12-16

### Added

- Dashboard: Sorting of dashboard items by ordering number
- Xtheme: add option to set a custom cell width in placeholders

### Changed

- Admin: set product default price value initial value to zero

### Fixed

- Admin: Fix multiple translations returned when using values_list on translated field
- Front: Fix so mass and measurements unit is displayed in same unit as in the backend

### Removed

- Product variation management. [Use this instead](https://pypi.org/project/shuup-product-variations/).

## [2.2.11] - 2020-12-08

### Fixed

- SimpleCMS: Show all CMS pages for authenticated users
  when there is no group filter attached to the page

## [2.2.10] - 2020-12-04

### Fixed

- GDPR: do not create consent for anonymous user in checkout


## [2.2.9] - 2020-11-23

### Changed

- Core: Increase field lengths in *LogEntry models
  - Add an index to the indentifier for faster querying.
  - Use the same error prevention measures for message than is done for
    identifier in _add_log_entry() for consistency.

### Fixed

- Core: Fix `ProtectedError` when deleting a `Manufacturer` which was still
  connected to product(s).


## [2.2.8] - 2020-11-23

### Added

- Add font size 16 to summernote text editor

### Fixed

- GDPR: make sure to return a blank list in the `get_active_consent_pages`
  method when there is no page to consent


## [2.2.7] - 2020-11-20

### Fixed

- Admin: do not add/remove shop staff member while saving a staff user


## [2.2.6] - 2020-11-17

### Added

- Include products belonging to child categories of filtered category

### Changed

Admin: do not allow non-superusers manage superusers
  - Do not show is_superuser field for non-superusers no matter
    who they are editing
  - Do not show superuser column in list since the superusers are
    already filtered out from non-superusers who are main people
    using the admin panel.


## [2.2.5] - 2020-11-12

### Fixed

- Front: force recalculate lines after setting the payment and shipping methods to the basket in checkout phase

### Changed

- Don't display taxless price when it's equal to taxful in checkout

### Added

- SimpleCMS: Add field to limit a page availability by permission group

## [2.2.4] - 2020-11-09

### Fixed

- Core: Fix basket implementation that was using the same memory
object for all baskets instances in the same process

## [2.2.3] - 2020-11-05

### Fixed

- Add missing id field to the media forms


## [2.2.2] - 2020-11-03

### Fixed

- Prevent duplicate images in product media form
- Do not render duplicate hidden media form field


## [2.2.1] - 2020-11-02

### Changed

- Update French, Finnish and Swedish translations
- Change the Supplier.objects.enabled() filter to only return approved suppliers

### Changed

- Admin: Show a loader in place of picotable when a request is pending.

## [2.2.0] - 2020-10-23

### Possible breaking change

- When updating to this double check your project filters around supplier are working
  after this Supplire shop->shops change.

### Changed

- Admin: change the supplier views to update the approved flag for the current shop only
- Core: change the Supplier object manager to consider the approved flag for the given shop

### Added

- Core: add new module SupplierShop to store thre M2M relationship between the supplier
and the shop with additional attributes

## [2.1.12] - 2020-10-21

### Fixed

- Importer: fix the product importer to prevent parent sku being the current product or other variation child

## [2.1.11] - 2020-10-15

### Added

- Add Spanish and French (CA) translations from Transifex
- Notify: Add a new `attributes` attribute to `shuup.notify.base.Variable` for showing examples
  of which attributes can be accessed in the script templates.
- Notfiy: Show some `Order` related attributes in the notify templates.

### Fixed

- Core: include arbitrary refunds for max refundable amount
- Admin: select product variation in popup window
- Importer: ignore None columns while importing files
- Admin: Show more descriptive error messages in the media uploader in some situations.

### Changed

- Update Finnish and Swedish translations from Transifex
- Importer: add option to import product variations
  - Add option to import product variations
  - Improve handle stock to get supplier by supplier name and
    set the supplier stock managed and update the module identifier.
  - Improve handle stock to set the logical count to desired quantity
    instead adding new stock for the amount. This should help sellers
    to keep their product stock value correct.
- Preserve newlines in vendor and product descriptions even when
 `SHUUP_ADMIN_ALLOW_HTML_IN_PRODUCT_DESCRIPTION` and `SHUUP_ADMIN_ALLOW_HTML_IN_VENDOR_DESCRIPTION` are `False`.
- Importer: log errors in the importer and use specific exception classes instead of using Exception
- Notify: make the default script language be the fallback from Parler
- Admin: Hide the 'Root' folder from users that do not have the `"media.view-all"` permission.


## [2.1.10] - 2020-09-29

### Fixed

- Front: fix typo in pagination

### Translations

- Update Finnish and Swedish translations


## [2.1.9] - 2020-09-23

### Fixed

- Fix button that removes coupon from the basket by using the correct JS event property

## [2.1.8] - 2020-09-15

- Update translations strings
- Importer: fix product CSV importer to better match the headers


## [2.1.7] - 2020-09-11

- Admin: improve product variation management. This release purely
  amends release 2.1.6.


## [2.1.6] - 2020-09-11

Admin: add supplier check to product list and edit views
Admin: improve product variation management

  Remove activate template form field as confusing.

  1. Now when add new template:
    - New empty template is created

  2. When you have template selected:
    - Product variations are saved based on the form
    - Variation options are updated to the selected template

  3. When template is not selected:
    - Product variations are saved based on the form


## [2.1.5] - 2020-09-08

### Fixed

- Requirements: require Markdown>=3,<4 instead <3
- Xtheme: Fix social media plugin form initial data population.


## [2.1.4] - 2020-09-08

### Fixed

- Xtheme: fix social media plugin form populate
- GDPR: Fix anonymization error when an order of a contact had no shipping or billing address.


## [2.1.3] - 2020-08-28

### Fixed

- Xtheme: fix model choice widget for plugins (django 2)


## [2.1.2] - 2020-08-26

### Fixed

- Xtheme: fix editor template issue
- Simple CMS: make sure to pass optional parameters through kwargs in form


## [2.1.1] - 2020-08-26

### Added

- Admin: add option to delete attributes

### Fixed

- Xtheme: fix editor template issue and make sure to pass optional parameters through kwargs in form
- Notify: unescape email subject and body to prevent sending broken characters in emails


## [2.1.0] - 2020-08-24

### Added

- shuup.notify: add notification_email_before_send signal to SendMail
- shuup.notify: add event identifier to Context


## [2.0.8] - 2020-08-24

### Fixed

- Prevent crashing when trying to cache an unpicklable value.


## [2.0.7] - 2020-08-21

### Fixed

- Fix passing a `reverse_lazy()` URL as the `upload_url` argument for `FileDnDUploaderWidget`.


## [2.0.6] - 2020-08-18

### Changed

- Admin: Make the order editor keep the suppliers of non-product order lines intact.

### Fixed:

- Admin: Fix the edit button on the order editor.


## [2.0.5] - 2020-08-16

### Added

- Admin: user and permission based access to media folders

  This means that all vendors can have their own root folder and do what every they want in that folder.
  But it also allows the admin to give viewing access to one folder for all suppliers.


## [2.0.4] - 2020-08-07

- Testing: add missing migrations


## [2.0.3] - 2020-08-07

- CMS: add missing migrations


## [2.0.2] - 2020-08-07

### Changed

- Removed Django 1.11 compatible code from the code base

### Fixed

- Admin: fix logout view that was loading the template from Django instead of custom template
- Admin: return `None` when the order source was not correctly initialized in JsonOrderCreator
- Core: add parameter in shuup_static to load the version of a given package


## [2.0.1] - 2020-08-04

- Add initial support for Django 2.2


## [1.11.10] - 2020-08-04

- Fix issue on arranging menu after reset which sets the configuration None
  which in the other hand is hard to update as it is not dict.


## [1.11.9] - 2020-08-04

- Admin: add option to arrange menu for superuses, staff and suppliers

  For now it was only possible to arrange menu per user which is not
  sufficient while the menu needs to be arranged for the whole group
  of people like shop staff or vendors.

  Allow to create menu custom menu for superusers, staff or suppliers,
  but remain the possibility to still arrange the menu per user.

  Add option to translate each menu arranged for these groups since
  not all vendors/suppliers necessary speak same language.


## [1.11.8] - 2020-07-31

### Fixed

- Fix admin order edit tool to use correct id for supplier query
- Admin: limit the Manufacturer delete queryset per shop

### Added

- Notify: added email template object to store reusable email templates for SendEmail actions
  This contains a migration step to move all old body template field to use email templates.

### Changed

- Xtheme: move CodeMirror JS lib dependence to Admin
- Sanitize product description on save if `SHUUP_ADMIN_ALLOW_HTML_IN_PRODUCT_DESCRIPTION` is set to `False`

## [1.11.7] - 2020-07-23

### Added

- Core: Add dynamic measurement unit system
  - New settings for specifying units:
    - `SHUUP_MASS_UNIT`
    - `SHUUP_LENGTH_UNIT`
  - New function for getting the volume unit: `shuup.core.utils.units.get_shuup_volume_unit`

### Changed

- **BREAKING**: Change `Shipment` default weight unit from `kg` to `g`
- **BREAKING**: Change `Shipment` default volume unit from `m3` to `mm3`
- **BREAKING**: Change `ShipmentProduct` default volume unit from `m3` to `mm3`

### Removed

- Remove 'known unit' validation from `MeasurementField`, it can contain any units now

## [1.11.6] - 2020-07-22

### Changed

- Front: Add priority attribute to base order form to enable using precedence

## [1.11.5] - 2020-07-07

### Added

- Add signal when an email is sent by a notification

## [1.11.4] - 2020-07-06

- Fix issue with browser tests

## [1.11.3] - 2020-07-04

### Added

- Add `Dockerfile-dev` for development
- Add Docker instructions to docs

### Changed

- Add theme for the shop in `shuup_init`
- Make the shop not be in maintenance mode in `shuup_init`
- Make `Dockerfile` use `shuup` from PyPi for faster build time

## [1.11.2] - 2020-07-03

- Move workbench sqlite database location for upcoming Docker setup

## [1.11.1] - 2020-07-03

### Added

- Admin: Add settings for controlling allowing HTML in product and vendor descriptions


## [1.11.0] - 2020-07-02

### Changed

- Importer: add context object while initializing a importer class
- Core: use UUID in basket IDs to prevent possible duplicates
- Core: save basket shipping and billing address as dictionary when id is not available
- Front: remove the custom _load() implementation from the basket as it is the same as the core
- Core: ignore lines that are not from the given source while calculating taxes
- Campaigns: do not apply campaigns in baskets configured to a supplier
- Admin: change service admin to list only providers that the current user can access
- Use UUID4 while generating order line ids by default
- Admin: Improve message banners, by:
    - Resetting the timeout for hiding the messages when a new message is added.
    - Immediately clearing the already hidden messages a when new one is added.
    - Not hiding messages when clicking just random background elements.
    - Allowing dismissing all of the messages by clicking any one of them anywhere.

### Added

- Admin: add improved product copy
- Core: add task runner to support running tasks using 3rd party services like Celery
- Core: add shops and supplier to ServiceProvider and Service models
- Front: add feature for checkout phases to spawn extra phases
- Add custom get_ip method and use it everywhere
- Importer: add permissions for all the diffrent types of importers
- Importer: add context class to data importer

### Removed

- Travis jobs for Django 1.8 and 1.9

### Fixed

- Removed the kind prefix from feedback messages using Django messages to prevent duplicate strings.
- Fixed the way the permissions identifier are split in admin
- Fixed issue that was importing User model directly
- Core: changed `del` basket command handler to not try to parse the basket line into an integer


## [1.10.16] - 2020-06-03

- Simple CMS: Fix a bug with the page links plugin

## [1.10.15] - 2020-06-02

### Changed

- Front: Ensure company name and tax number is set to both billing and shipping address same way
as when filled through company form when customer is not logged in. Company name and tax number
at order addresses seems to help with some taxation logic as well as makes things more consistent.

### Fixed

- Admin: Make sure related custom columns are added accrodingly. Fix issue with filtering through columns
that are by default hidden

## [1.10.14] - 2020-05-27

### Fixed

- Front: only show carousel title when there is one

### Changed

- Notify: Add AccountActivation event. AccountActivation event is
  triggered only when the user is activated for the first time.
- Front: improve next parameter with registration. Check GET
  parameter first and then fallback to POST data.

## [1.10.13] - 2020-05-20

- Admin: fix width issue with picotable images
- Admin: fix bugs in order edit and improve it one step closer to
  multivendor world. Now supports situation when vendors does not
  share products.
     - Add option to make shipping and payment method optional
     - Add supplier to pricing context
     - Show supplier name on product column
     - Make auto add for product select false by default
     - Fix product select2 missing URL and data handler since
       the whole ajax method was passed as attrs.
     - Add option to open/close collapsed content sections in mobile
- Core: add option to enable order edit for multiple vendors
- Front: do not stack history on product list when filters are changed.
  Instead replace state so back-buttons works nicely.
- Front: prevent image Lightbox touching history so you do not need
  to click back 6 times after you have viewed all images.

## [1.10.12] - 2020-05-05

### Added

- Admin: add error message when upload fails. At media queue complete do not
  resave product media if the file-count has not changed. This for example
  prevents media save when the upload itself fails.
- Admin: add option to override dropzone upload path by using data attribute
- Admin: add upload path to browser URLs and use it to fallback on media
  uploads when the actual media path is not available.
- Admin: Ability to delete manufacturer
- Admin: Ability to login as the selected contact if it's a user

### Fixed

- Admin: Now when activating/deactivating user it's contact will also change
- Admin: New notification for when a account get's reactivated

## [1.10.11] - 2020-04-23

### Fixed

- Discounts: create different admin module for archived discounts to fix breadcrumbs
- Fix product pagination by not overriding the state with undefined values

### Fixed

- Middleware: fix so it trys to take the users timezone first, then the suppliers, last the projects TIME_ZONE

### Changed

- Front: customize sort options through settings

## [1.10.10] - 2020-03-24

### Fixed

- Admin: Notification name when deleteing it
- Admin: Update contact list so that it only shows customers by default
- Front: Fix typo

### Changed

- Front: Add supplier choice to best selling product context function
- Admin: allow sorting categories by name
- Admin: show product orderability errors as list


## [1.10.9] - 2020-03-24

### Fixed

- Admin: remove pinned /sa/ URL from scripts to support dynamic admin URLs
- Admin: Fix graphical (incorrect indent) bug in Product / Stock Management

## [1.10.8] - 2020-03-20

### Changed

- Admin: add spinner and progressbar options components through Bootstrap 4.

### Fixed

- Issue running category filter browser test with Travis


## [1.10.7] - 2020-03-09

### Fixed

- Admin: remove pinned /sa/ URL from scripts to support dynamic admin URLs
- Front: keep the current query string parameters as the initial state
  when refreshing product filters.

### Changed

- Admin: fix page jumps after reaload
- Admin: make browser urls support urls with parameters

## [1.10.6] - 2020-02-28

### Changed

- Core: supplier name max length to 128 from 64

## [1.10.5] - 2020-02-27

### Added

- Add option to send notification event at password recovery

### Changed

- Improve the admin modals to use flexbox and work better on small devices

### Fixed

- Admin: fix password recovery success URL
- Picotable: render the filters button on small devices,
  even when there is no data, to allow resetting filters

## [1.10.4] - 2020-02-22

### Changed

- Make Admin messages dismissible

### Fixed

- Admin: Fix search results overflowing the canvas

## [1.10.3] - 2020-02-21

### Fixed

- Admin: fix bug when uploading product media

## [1.10.2] - 2020-02-19

### Added

- Admin: add option to impersonate staff users
- Notify: add option to delete notify scripts
- Admin: Allow shop staff to impersonate regular users
- Notify: Add BCC and CC fields to SendEmail notification action.
- Add the CHANGELOG.md to the root of the code base.

### Changed

- Xtheme: Improve template injection by checking not wasting time invoking regex for nothing
- Add `MiddlewareMixin` to all middlewares to prepare for Django 2.x
- Notify: Changed the Email topology type to support comma-separated list of emails when using constants.
- Front: skip product filter refresh if filters not defined
- GDPR: change "i agree" button to "i understand"

### Fixed

- Front: fix notification template default content
- Admin: improve primary image fallback for product
- Fixed the placeholder of Select2 component in Admin
- FileDnDUploader: Add check for the `data-kind` attribute of the drop zone. If the data-kind is
  `images`, add an attribute to the hidden input that only allows images to be uploaded.
- Front: fix bug with imagelightbox
- CMS: Free page URL on delete

## Older versions

Find older release notes [here](./doc/changelog.rst).<|MERGE_RESOLUTION|>--- conflicted
+++ resolved
@@ -10,16 +10,13 @@
 
 ### Changed
 
-<<<<<<< HEAD
 - Admin: show the product picture in order item list
-=======
 - Admin: change so TaxClassEditView is a FormPartView
 - Admin: Picotable to scroll in container on overflow rather, than entire screen scroll
 
 ### Fixed
 
 - Core: Fix error that occurred when creating an order with a product which SKU was longer than 48 characters. 
->>>>>>> 6f72dc98
 
 ## [2.6.0] - 2021-03-29
 
