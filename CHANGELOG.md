# Changelog
All notable changes to this project will be documented in this file.

The format is based on [Keep a Changelog](https://keepachangelog.com/en/1.0.0/),
and this project adheres to [Semantic Versioning](https://semver.org/spec/v2.0.0.html).

## Unreleased

List all changes after the last release here (newer on top). Each change on a separate bullet point line

<<<<<<< HEAD
### Added

- Admin: add new provides `admin_template_injector` that allows injection snippet in admin templates

### Fixed

- Admin: Uploaded shop logo and favicon is updated in admin and auth views

### Changed

- Admin: Migrate primary, secondary, success, danger, and text color SCSS variables to CSS variables
- Admin: Made active state side menu list icon share same color as text
- Admin: Made the CSS variables stem from initialized Sass variables in Colors object
- Xtheme: Add typography models
=======
## [2.13.0] - 2021-07-27

### Changed

- GDPR: allow provides to extend the user data serialization
- Admin: remove the members field from the permission groups
- Admin: add the groups field in user picotable list
- Admin: improve the format of the user list for mobile devices

### Fixed

- Core: Fix basket quantity for parent package products
- Reports: prevent tables from overflowing to the right in pdf reports
- Core: don't make attribute choices required fields
- Front: enforce setting the current customer to the basket
- Admin: fix crash when viewing an order with a shipment_method without a carrier defined

### Added

- Tasks: trigger a notification event when a task is created
- Admin: add warnings to the product page through provides
- Core: add history for order status changes
>>>>>>> 673bab8a

## [2.12.0] - 2021-07-15

### Fixed

- Front: SupplierProductListFilter to take all vendors from the category and all sub categories
- Front: Fix the alert class when it is an error
- Xtheme: only use the id attribute if the variable is a Product instance in Async Product Cross Sells plugin
- Reports: do not catch generic `Exception` to prevent hiding other issues

### Changed

- Core: reuse existing `ProductVariationResult` when a combination hash matches

### Added

- Front: add timezone view to save the user's current timezone

## [2.11.0] - 2021-07-07

### Added

- GDPR: create a snippet blocker to prevent injection when cookie is not consented
- Xtheme: create `xtheme_snippet_blocker` provides to allow blocking a global script injection
- Xtheme: add name a `Snippet` object
- Reports: add CSV report writer

### Fixed

- Front: fix so orders that are canceled can't be payed for
- General: fix critical vulnerability on views that were returning not escaped content making it open to XSS attacks
- Admin: fix code mirror destruction by node id

### Changed

- Reports: clean malicius content from the HTML and CSV exporters
- Reports: prevent formulas from being exported in excel writer
- Tests: log errors into a log file
- Admin: hide email template button based on permission
- Reports: improve log when an importer fails

## [2.10.8] - 2021-06-30

### Changed

- Pull translations from Transifex

## [2.10.7] - 2021-06-29


### Changed

- Core: only consider lines from the same supplier as the behavior component


## [2.10.6] - 2021-06-25

### Fixed

- Utils: fix MultiLanguageModelForm so language dependent filed will only be required if the language is required

## [2.10.5] - 2021-06-21

### Fixed

- Xtheme: removed orderable boolean from async highlights plugin from being rendered

## [2.10.4] - 2021-06-21

### Changed

- Admin: show taxless order total column in order list

## [2.10.3] - 2021-06-15

### Fixed

- Importer: fix so the correct context is displayed on first request when selecting importer

## [2.10.2] - 2021-06-11

### Added

- Xtheme: Add so snippets can have start of head content

### Fixed

- Core: fix so task don't require a identifier

## [2.10.1] - 2021-06-07

### Fixed

- SimpleSupplier: always return products as managed by using a different queryset

## [2.10.0] - 2021-06-07

### Removed

- Admin: remove the provides to allow adding extra fields to the Attribute form

### Add

- Core: Allow a supplier to have multiple modules
- Core: add option to store tasks in the database to collect results

### Changed

- General: pull translation strings from Transifex
- Admin: filter products in list and edit views according to product kind listing name
- Core: suppliers don't have default supplier modules anymore
- Importers: enable importers to run asynchronously
- Importers: change the admin views to show the list of import processes

### Fixed

- Admin: fix picotable overflow issue
- Notify: always overrride the current notification data with the new one

## [2.9.2] - 2021-05-26

### Fixed

- General: replace hash() with sha1() as Python's hash() function doesn't have a stable result across processes
- Core: use SHA-1 to hash cache keys as Python's hash() function doesn't have a stable result across processes

### Changed

- Cache product orderability and prices using a list of user groups instead of per contact
- Pull translation strings from Transifex

## [2.9.1] - 2021-05-24

### Fixed

- Admin: add ordering to attribute filter, because of frontend related error

## [2.9.0] - 2021-05-19

### Added

- Admin: add a method in AdminModule that allows returning help texts for permissions

### Fixed

- Notify: add notify styles to the script editor iframe to fix email editor size
- Importer: use more bites in order to detect csv dialect in importer
- Admin: save the current user menu using the current language

### Changed

- Pull DE translations from Transifex
- Xtheme: allow async plugin to have orderable only flag set
- Xtheme: use the current language as part of the plugins cache key

## [2.8.3] - 2021-05-17

### Fixed

- Xtheme: use the context while generating the cache key
- Xtheme: do not crash the whole site when a plugin fails to render
- Admin: Force to parse reason as string before encoding the url

## [2.8.2] - 2021-05-14

### Fixed

- Admin: force escape help texts which can contain `"` characters
- Admin: show translation fields from all polymorphic models available
- Xtheme: hash the cache key to prevent strings larger then 250 chars

## [2.8.1] - 2021-05-11

### Fixed

- Xtheme: encode cache key into base64 to prevent issues with memcache

## [2.8.0] - 2021-05-11

### Changed

- General: make some plugins cacheable
- Xtheme: add attribute on every plugin to indicate whether it can be cached or not

### Removed

- Xtheme: removed the SHUUP_XTHEME_USE_PLACEHOLDER_CACHE setting and do not cache the entire placeholder content

### Fixed

- Core: implement choice attribute getter and setter correctly
- Admin: collect translation strings from Shepard Tour

## [2.7.3] - 2021-05-11

### Fixed

- Admin: use correct translated label syntax for form fields
- Front: Remove untranslated Error! prefix in alert messages
- Campaigns: fix the translation string format

### Changed

- General: use gettext_lazy to make sure translations work
- Front: unify the Customer Information title across the dashboard
- Front: bump bootstrap-select and use translated strings while initializing it

## [2.7.2] - 2021-05-05

### Fixed

- Admin: Fix the Select2 translations strings
- General: Collect translation strings correctly

### Changed

- General: Pull translation strings

## [2.7.1] - 2021-05-04

### Fixed

- Core: do not use message tags as part of the message as it doesn't contain translated string
- Core: fix the python string format syntax to format after resolving the translation string

### Changed

- Settings: add Portuguese (Portugal) as a language option

## [2.7.0] - 2021-04-29

### Added

- Admin: New type of attribute: CHOICES
- Admin: Selection of multiple choices from attribute for product
- Front: Product filter by attribute choices

### Changed

- Pull strings from Transifex

### Fixed

- Reports: convert string into translated string
- Update requirements to support Python3.6+
- Fix mass editing validation for ManyToManyField fields.

## [2.6.5] - 2021-04-22

### Changed

- Front: consider the supplier from context or kwargs while reversing the product url

### Fixed

- Front: Fix the order detail template
- Admin: Pass languages to the TaxClassFormPart to show multilanguage forms

## [2.6.4] - 2021-04-19

### Changed

- Additional German translation strings

## [2.6.3] - 2021-04-13

### Changed

- Update German translation strings

## [2.6.2] - 2021-04-13

### Fixed

- Front: pin LESS version to prevent build breaks

## [2.6.1] - 2021-04-13

### Changed

- Front: add extra head block to base template
- Core: allow refunds creation when the order is complete
- Admin: show the product picture in order item list
- Admin: change so TaxClassEditView is a FormPartView
- Admin: Picotable to scroll in container on overflow rather, than entire screen scroll

### Fixed

- Front: Fix error that occurred while trying to register as a company
- Front: fix non existent macro import
- Core: Fix error that occurred when creating an order with a product which SKU was longer than 48 characters.
- Admin: Multiple duplicate images being saved when image is uploaded before product is saved

## [2.6.0] - 2021-03-29

### Changed

- Admin: Improve the copy product functionality

### Added

- Admin: add number of received orders in orders menu
- Admin: add contact CSV exporter
- CORE: Add .jsx support for shuup_makemessages command

### Fixed

- Admin: prevent exporting products that are not accessible by the current user
- Fix 'Customize Your Admin Menu' redirecting to the supplier specific edit page on saving.
- Admin: Fix picotable mobile styling to default to full-width
- Front: Fail cleanly when visiting a product page without supplier
- Fix Docker build issues with the development compose file.

## [2.5.0] - 2021-03-22

### Changed

- Front: Add so `basket.get_final_lines(with_taxes=True)` gets called after selecting shipping- and payment method.
  Reason for this is so all the taxes gets calculated before end customers fills in their payment details
- Core: undeprecate signals for ShopProduct model

### Added

- Core: add attribute in Carrier model to control whether to manage shipments using default behavior
- Admin: add shipment list view to list all shipments

### Fixed

- Notify: Fix so there is no 500 error when accessing EmailTemplate settings page
- Taxes: fallback location to billing address when shipping address is not available
- Importer: Ignore rows without any data

## [2.4.0] - 2021-03-02

### Added

- Admin: add option to hide font selection and always paste plain text in summernote editors

### Changed

- Core: move refund order line logic to tax module
  - Since each refund line you need to take care of the taxes it is
  more logical if the tax module handles the whole thing. With some
  3rd party taxation tool you need an option to handle refund taxes
  in different way.

### Fixed

- Added missing labels to product category and supplier fields

## [2.3.18] - 2021-03-01

### Added

- Front: create shipment sent notify event
- Core: add shipment tracking url to shipment model
- Admin: add shipment action to mark a shipment as sent

### Changed

- Admin: fix product module not to fail on object does not exists
- Front: update media upload URL from "media-upload/" to "upload-media/"
- Core: bump attribute name to 256 characters

## [2.3.17] - 2021-02-23

### Fixed

- Core: Adding normal products with only deleted children to basket

### Removed

- Front: remove templatecache around basket partial as not stable with custom baskets

## [2.3.16] - 2021-02-18

### Fixed

- Xtheme: fix wrong queryset that was fetching different products from the selection

## [2.3.15] - 2021-02-17

### Changed

- Admin: Disable scrolling on jquery datetime pickers
- Core: Turn variation parent mode back to normal if it has no non-deleted children
- Core: add cached property groups_ids for Contact
- Core: add lru_cache to display unit
- Core: make some Contact properties cached
- Front: optimize queries for orderable variations fetch
- Core: set shop and product for shop instance to prevent query
- Front: prefetch sales units for category view
- Lock cryptography version for test builds
- Use shop instead theme settings shop when initializing theme
- Xtheme: save current theme to request for later usage
- GDPR: add lru_cache for shop_setting getter

### Fixed

- Admin: fix bug in user permission view
- Do not rely on STATIC_URL and MEDIA_URL while formatting static and media urls

## [2.3.14] - 2021-02-04

- Front: add template cache to basket partial
- Core: avoid unnecessary touching to basket customer …
- Core: cache basket attributes while get and add cache key attribute …
- Front: skip front middleware for static and media
- Core: add makemessages support for do and cache templatetags
- Update license header for 2021

## [2.3.13] - 2021-01-28

### Added

- Admin: Add an open/close all groups button to 'Granular Permission Groups' list.

### Fixed

- Admin: Update styling for media browser
- Admin: Ensure media browser images are squares without cropping
- Xtheme: fix sortable import for static resources
- Admin: Gracefully handle the error when trying to delete a PROTECTED MediaFolder.

## [2.3.12] - 2021-01-26

### Added

- Setup: add .html to MANIFEST.in
- Admin: Add text truncate CSS to user dropdown if the user's username
  gets too long and display only a user icon on mobile screens
- Admin: always display the dashboard link in the main navigation as the first item
- Save basket just before starting the order creation.
  This ensures we have latest basket there on store
- Save basket after shipping or payment method is saved.
- Save basket after shipping or billing address is saved. For
  saving the addresses to basket data
- Add option to add log entries linked to stored baskets
- Add detail page for carts

### Changed

- Admin: Change visit shop link from an icon to a button with text
- Hide "finished" carts by default
- Modify carts list to show latest cart first

### Removed

- Admin: Remove dashboard and home icon links from top menu
- Remove the delay filter as useless. No need to hide carts

## [2.3.11] - 2021-01-25

### Added

- Core: add verbose_name to shop product so we can translate it
- Core: add middleware provides to the basket command handler
- Core: add provides to retrieve properties from order or order source
- Front: render subscription options in basket template
- Core: add provider to retrieve subscription options for a given product

### Changed

- Front: render basket and order line properties using the `front_line_properties_descriptor` provides
- Admin: change the product files form part icon to a file icon
- Core: cache language utils methods using LRU

## [2.3.10] - 2021-01-22

- Notify: make email template form use code editor with preview
- Notify: make email action body use code editor with preview
- Admin: add code editor with preview widget
- Notify: Remove breadcrumbs from editor and add save button on top
- Notify: make editor close button to Close instead Done
- Add related name to package links to enable better queryset performance
- Ensure migrations are fine for longer log entry fields

## [2.3.9] - 2021-01-19

### Changed

- Admin: add UX improvements through small style updates

### Fixed

- Admin: add apply filters button and display active filters counter badge
  - Do not save and refresh Picotable lists on filter change, but wait
  that the user selects the "Apply filter" option. Also show badge for
  active filters to indicate that some content is filtered out.
  Consider "_all" as not filter.
- Xtheme: fix summernote icons by using the original summernote css file

## [2.3.8] - 2021-01-13

- Front: fix with the product images on price update
  - patches previous v2.3.7 release

## [2.3.7] - 2021-01-12

- Front: improve async product carousel breakpoints
  - Also add option to easily override breakpoints by
    re-defining the breakpoint variable.
- Front: optimize child product orderability checks a bit
- Front: add option to replace product detail context
- Front: optimize rendering images for variation products
- Core: optimize price range calculations

## [2.3.6] - 2021-01-08

### Added

- Admin: add mass action to send password reset emails to selected users
- Notify: send notification when user request to reset password
- Core: remove the dependency of shuup.notify while resetting user's password
- Core: add signal that is triggered when user request a password reset email

## [2.3.5] - 2021-01-07

- Core: unify tax number max length at models
  - Also good practice would be not to validate tax number
  on model level but instead at the form since tax number
  format varies per country/region.

## [2.3.4] - 2021-01-06

### Changed

- Xtheme: use the shop provider instead of falling back to first shop
- Admin: cache the user permissions in the user object
- Admin: make shop provider cache the shop in the request
- Xtheme: add option to disable placeholder cache
  - Use setting SHUUP_XTHEME_USE_PLACEHOLDER_CACHE = True for this

### Removed

- Core: remove GB from countries in European Union


## [2.3.3] - 2021-01-05

- Patches v2.3.2 a bit around the xtheme editing

- Xtheme: add Jinja markup in custom snippet type


## [2.3.2] - 2021-01-04

### Changed

- GDPR: hide consent immediately on accept
- Notify: Make HTML default format for emails
- Improve the way the cache is bumped when order is created and changed

### Fixed

- Admin: fix missing `tr` closing tags

### Removed

- Notify: Remove HTML editor from notifications since summernote does not
function Jinja syntax very well and for example for-loops and ifs
cause easily broken notifications.


## [2.3.1] - 2020-12-28

### Changed

- Admin: MultiselectAjaxView returns ordered by name choices

### Fixed

- Fix `0068_help_text_improvements` migration file to have the correct field char size: 128
- Fix _vertical_phases.jinja incorrectly targets all forms
- Fix initial value of Choose to register form

## [2.3.0] - 2020-12-16

### Added

- Dashboard: Sorting of dashboard items by ordering number
- Xtheme: add option to set a custom cell width in placeholders

### Changed

- Admin: set product default price value initial value to zero

### Fixed

- Admin: Fix multiple translations returned when using values_list on translated field
- Front: Fix so mass and measurements unit is displayed in same unit as in the backend

### Removed

- Product variation management. [Use this instead](https://pypi.org/project/shuup-product-variations/).

## [2.2.11] - 2020-12-08

### Fixed

- SimpleCMS: Show all CMS pages for authenticated users
  when there is no group filter attached to the page

## [2.2.10] - 2020-12-04

### Fixed

- GDPR: do not create consent for anonymous user in checkout


## [2.2.9] - 2020-11-23

### Changed

- Core: Increase field lengths in *LogEntry models
  - Add an index to the indentifier for faster querying.
  - Use the same error prevention measures for message than is done for
    identifier in _add_log_entry() for consistency.

### Fixed

- Core: Fix `ProtectedError` when deleting a `Manufacturer` which was still
  connected to product(s).


## [2.2.8] - 2020-11-23

### Added

- Add font size 16 to summernote text editor

### Fixed

- GDPR: make sure to return a blank list in the `get_active_consent_pages`
  method when there is no page to consent


## [2.2.7] - 2020-11-20

### Fixed

- Admin: do not add/remove shop staff member while saving a staff user


## [2.2.6] - 2020-11-17

### Added

- Include products belonging to child categories of filtered category

### Changed

Admin: do not allow non-superusers manage superusers
  - Do not show is_superuser field for non-superusers no matter
    who they are editing
  - Do not show superuser column in list since the superusers are
    already filtered out from non-superusers who are main people
    using the admin panel.


## [2.2.5] - 2020-11-12

### Fixed

- Front: force recalculate lines after setting the payment and shipping methods to the basket in checkout phase

### Changed

- Don't display taxless price when it's equal to taxful in checkout

### Added

- SimpleCMS: Add field to limit a page availability by permission group

## [2.2.4] - 2020-11-09

### Fixed

- Core: Fix basket implementation that was using the same memory
object for all baskets instances in the same process

## [2.2.3] - 2020-11-05

### Fixed

- Add missing id field to the media forms


## [2.2.2] - 2020-11-03

### Fixed

- Prevent duplicate images in product media form
- Do not render duplicate hidden media form field


## [2.2.1] - 2020-11-02

### Changed

- Update French, Finnish and Swedish translations
- Change the Supplier.objects.enabled() filter to only return approved suppliers

### Changed

- Admin: Show a loader in place of picotable when a request is pending.

## [2.2.0] - 2020-10-23

### Possible breaking change

- When updating to this double check your project filters around supplier are working
  after this Supplire shop->shops change.

### Changed

- Admin: change the supplier views to update the approved flag for the current shop only
- Core: change the Supplier object manager to consider the approved flag for the given shop

### Added

- Core: add new module SupplierShop to store thre M2M relationship between the supplier
and the shop with additional attributes

## [2.1.12] - 2020-10-21

### Fixed

- Importer: fix the product importer to prevent parent sku being the current product or other variation child

## [2.1.11] - 2020-10-15

### Added

- Add Spanish and French (CA) translations from Transifex
- Notify: Add a new `attributes` attribute to `shuup.notify.base.Variable` for showing examples
  of which attributes can be accessed in the script templates.
- Notfiy: Show some `Order` related attributes in the notify templates.

### Fixed

- Core: include arbitrary refunds for max refundable amount
- Admin: select product variation in popup window
- Importer: ignore None columns while importing files
- Admin: Show more descriptive error messages in the media uploader in some situations.

### Changed

- Update Finnish and Swedish translations from Transifex
- Importer: add option to import product variations
  - Add option to import product variations
  - Improve handle stock to get supplier by supplier name and
    set the supplier stock managed and update the module identifier.
  - Improve handle stock to set the logical count to desired quantity
    instead adding new stock for the amount. This should help sellers
    to keep their product stock value correct.
- Preserve newlines in vendor and product descriptions even when
 `SHUUP_ADMIN_ALLOW_HTML_IN_PRODUCT_DESCRIPTION` and `SHUUP_ADMIN_ALLOW_HTML_IN_VENDOR_DESCRIPTION` are `False`.
- Importer: log errors in the importer and use specific exception classes instead of using Exception
- Notify: make the default script language be the fallback from Parler
- Admin: Hide the 'Root' folder from users that do not have the `"media.view-all"` permission.


## [2.1.10] - 2020-09-29

### Fixed

- Front: fix typo in pagination

### Translations

- Update Finnish and Swedish translations


## [2.1.9] - 2020-09-23

### Fixed

- Fix button that removes coupon from the basket by using the correct JS event property

## [2.1.8] - 2020-09-15

- Update translations strings
- Importer: fix product CSV importer to better match the headers


## [2.1.7] - 2020-09-11

- Admin: improve product variation management. This release purely
  amends release 2.1.6.


## [2.1.6] - 2020-09-11

Admin: add supplier check to product list and edit views
Admin: improve product variation management

  Remove activate template form field as confusing.

  1. Now when add new template:
    - New empty template is created

  2. When you have template selected:
    - Product variations are saved based on the form
    - Variation options are updated to the selected template

  3. When template is not selected:
    - Product variations are saved based on the form


## [2.1.5] - 2020-09-08

### Fixed

- Requirements: require Markdown>=3,<4 instead <3
- Xtheme: Fix social media plugin form initial data population.


## [2.1.4] - 2020-09-08

### Fixed

- Xtheme: fix social media plugin form populate
- GDPR: Fix anonymization error when an order of a contact had no shipping or billing address.


## [2.1.3] - 2020-08-28

### Fixed

- Xtheme: fix model choice widget for plugins (django 2)


## [2.1.2] - 2020-08-26

### Fixed

- Xtheme: fix editor template issue
- Simple CMS: make sure to pass optional parameters through kwargs in form


## [2.1.1] - 2020-08-26

### Added

- Admin: add option to delete attributes

### Fixed

- Xtheme: fix editor template issue and make sure to pass optional parameters through kwargs in form
- Notify: unescape email subject and body to prevent sending broken characters in emails


## [2.1.0] - 2020-08-24

### Added

- shuup.notify: add notification_email_before_send signal to SendMail
- shuup.notify: add event identifier to Context


## [2.0.8] - 2020-08-24

### Fixed

- Prevent crashing when trying to cache an unpicklable value.


## [2.0.7] - 2020-08-21

### Fixed

- Fix passing a `reverse_lazy()` URL as the `upload_url` argument for `FileDnDUploaderWidget`.


## [2.0.6] - 2020-08-18

### Changed

- Admin: Make the order editor keep the suppliers of non-product order lines intact.

### Fixed:

- Admin: Fix the edit button on the order editor.


## [2.0.5] - 2020-08-16

### Added

- Admin: user and permission based access to media folders

  This means that all vendors can have their own root folder and do what every they want in that folder.
  But it also allows the admin to give viewing access to one folder for all suppliers.


## [2.0.4] - 2020-08-07

- Testing: add missing migrations


## [2.0.3] - 2020-08-07

- CMS: add missing migrations


## [2.0.2] - 2020-08-07

### Changed

- Removed Django 1.11 compatible code from the code base

### Fixed

- Admin: fix logout view that was loading the template from Django instead of custom template
- Admin: return `None` when the order source was not correctly initialized in JsonOrderCreator
- Core: add parameter in shuup_static to load the version of a given package


## [2.0.1] - 2020-08-04

- Add initial support for Django 2.2


## [1.11.10] - 2020-08-04

- Fix issue on arranging menu after reset which sets the configuration None
  which in the other hand is hard to update as it is not dict.


## [1.11.9] - 2020-08-04

- Admin: add option to arrange menu for superuses, staff and suppliers

  For now it was only possible to arrange menu per user which is not
  sufficient while the menu needs to be arranged for the whole group
  of people like shop staff or vendors.

  Allow to create menu custom menu for superusers, staff or suppliers,
  but remain the possibility to still arrange the menu per user.

  Add option to translate each menu arranged for these groups since
  not all vendors/suppliers necessary speak same language.


## [1.11.8] - 2020-07-31

### Fixed

- Fix admin order edit tool to use correct id for supplier query
- Admin: limit the Manufacturer delete queryset per shop

### Added

- Notify: added email template object to store reusable email templates for SendEmail actions
  This contains a migration step to move all old body template field to use email templates.

### Changed

- Xtheme: move CodeMirror JS lib dependence to Admin
- Sanitize product description on save if `SHUUP_ADMIN_ALLOW_HTML_IN_PRODUCT_DESCRIPTION` is set to `False`

## [1.11.7] - 2020-07-23

### Added

- Core: Add dynamic measurement unit system
  - New settings for specifying units:
    - `SHUUP_MASS_UNIT`
    - `SHUUP_LENGTH_UNIT`
  - New function for getting the volume unit: `shuup.core.utils.units.get_shuup_volume_unit`

### Changed

- **BREAKING**: Change `Shipment` default weight unit from `kg` to `g`
- **BREAKING**: Change `Shipment` default volume unit from `m3` to `mm3`
- **BREAKING**: Change `ShipmentProduct` default volume unit from `m3` to `mm3`

### Removed

- Remove 'known unit' validation from `MeasurementField`, it can contain any units now

## [1.11.6] - 2020-07-22

### Changed

- Front: Add priority attribute to base order form to enable using precedence

## [1.11.5] - 2020-07-07

### Added

- Add signal when an email is sent by a notification

## [1.11.4] - 2020-07-06

- Fix issue with browser tests

## [1.11.3] - 2020-07-04

### Added

- Add `Dockerfile-dev` for development
- Add Docker instructions to docs

### Changed

- Add theme for the shop in `shuup_init`
- Make the shop not be in maintenance mode in `shuup_init`
- Make `Dockerfile` use `shuup` from PyPi for faster build time

## [1.11.2] - 2020-07-03

- Move workbench sqlite database location for upcoming Docker setup

## [1.11.1] - 2020-07-03

### Added

- Admin: Add settings for controlling allowing HTML in product and vendor descriptions


## [1.11.0] - 2020-07-02

### Changed

- Importer: add context object while initializing a importer class
- Core: use UUID in basket IDs to prevent possible duplicates
- Core: save basket shipping and billing address as dictionary when id is not available
- Front: remove the custom _load() implementation from the basket as it is the same as the core
- Core: ignore lines that are not from the given source while calculating taxes
- Campaigns: do not apply campaigns in baskets configured to a supplier
- Admin: change service admin to list only providers that the current user can access
- Use UUID4 while generating order line ids by default
- Admin: Improve message banners, by:
    - Resetting the timeout for hiding the messages when a new message is added.
    - Immediately clearing the already hidden messages a when new one is added.
    - Not hiding messages when clicking just random background elements.
    - Allowing dismissing all of the messages by clicking any one of them anywhere.

### Added

- Admin: add improved product copy
- Core: add task runner to support running tasks using 3rd party services like Celery
- Core: add shops and supplier to ServiceProvider and Service models
- Front: add feature for checkout phases to spawn extra phases
- Add custom get_ip method and use it everywhere
- Importer: add permissions for all the diffrent types of importers
- Importer: add context class to data importer

### Removed

- Travis jobs for Django 1.8 and 1.9

### Fixed

- Removed the kind prefix from feedback messages using Django messages to prevent duplicate strings.
- Fixed the way the permissions identifier are split in admin
- Fixed issue that was importing User model directly
- Core: changed `del` basket command handler to not try to parse the basket line into an integer


## [1.10.16] - 2020-06-03

- Simple CMS: Fix a bug with the page links plugin

## [1.10.15] - 2020-06-02

### Changed

- Front: Ensure company name and tax number is set to both billing and shipping address same way
as when filled through company form when customer is not logged in. Company name and tax number
at order addresses seems to help with some taxation logic as well as makes things more consistent.

### Fixed

- Admin: Make sure related custom columns are added accrodingly. Fix issue with filtering through columns
that are by default hidden

## [1.10.14] - 2020-05-27

### Fixed

- Front: only show carousel title when there is one

### Changed

- Notify: Add AccountActivation event. AccountActivation event is
  triggered only when the user is activated for the first time.
- Front: improve next parameter with registration. Check GET
  parameter first and then fallback to POST data.

## [1.10.13] - 2020-05-20

- Admin: fix width issue with picotable images
- Admin: fix bugs in order edit and improve it one step closer to
  multivendor world. Now supports situation when vendors does not
  share products.
     - Add option to make shipping and payment method optional
     - Add supplier to pricing context
     - Show supplier name on product column
     - Make auto add for product select false by default
     - Fix product select2 missing URL and data handler since
       the whole ajax method was passed as attrs.
     - Add option to open/close collapsed content sections in mobile
- Core: add option to enable order edit for multiple vendors
- Front: do not stack history on product list when filters are changed.
  Instead replace state so back-buttons works nicely.
- Front: prevent image Lightbox touching history so you do not need
  to click back 6 times after you have viewed all images.

## [1.10.12] - 2020-05-05

### Added

- Admin: add error message when upload fails. At media queue complete do not
  resave product media if the file-count has not changed. This for example
  prevents media save when the upload itself fails.
- Admin: add option to override dropzone upload path by using data attribute
- Admin: add upload path to browser URLs and use it to fallback on media
  uploads when the actual media path is not available.
- Admin: Ability to delete manufacturer
- Admin: Ability to login as the selected contact if it's a user

### Fixed

- Admin: Now when activating/deactivating user it's contact will also change
- Admin: New notification for when a account get's reactivated

## [1.10.11] - 2020-04-23

### Fixed

- Discounts: create different admin module for archived discounts to fix breadcrumbs
- Fix product pagination by not overriding the state with undefined values

### Fixed

- Middleware: fix so it trys to take the users timezone first, then the suppliers, last the projects TIME_ZONE

### Changed

- Front: customize sort options through settings

## [1.10.10] - 2020-03-24

### Fixed

- Admin: Notification name when deleteing it
- Admin: Update contact list so that it only shows customers by default
- Front: Fix typo

### Changed

- Front: Add supplier choice to best selling product context function
- Admin: allow sorting categories by name
- Admin: show product orderability errors as list


## [1.10.9] - 2020-03-24

### Fixed

- Admin: remove pinned /sa/ URL from scripts to support dynamic admin URLs
- Admin: Fix graphical (incorrect indent) bug in Product / Stock Management

## [1.10.8] - 2020-03-20

### Changed

- Admin: add spinner and progressbar options components through Bootstrap 4.

### Fixed

- Issue running category filter browser test with Travis


## [1.10.7] - 2020-03-09

### Fixed

- Admin: remove pinned /sa/ URL from scripts to support dynamic admin URLs
- Front: keep the current query string parameters as the initial state
  when refreshing product filters.

### Changed

- Admin: fix page jumps after reaload
- Admin: make browser urls support urls with parameters

## [1.10.6] - 2020-02-28

### Changed

- Core: supplier name max length to 128 from 64

## [1.10.5] - 2020-02-27

### Added

- Add option to send notification event at password recovery

### Changed

- Improve the admin modals to use flexbox and work better on small devices

### Fixed

- Admin: fix password recovery success URL
- Picotable: render the filters button on small devices,
  even when there is no data, to allow resetting filters

## [1.10.4] - 2020-02-22

### Changed

- Make Admin messages dismissible

### Fixed

- Admin: Fix search results overflowing the canvas

## [1.10.3] - 2020-02-21

### Fixed

- Admin: fix bug when uploading product media

## [1.10.2] - 2020-02-19

### Added

- Admin: add option to impersonate staff users
- Notify: add option to delete notify scripts
- Admin: Allow shop staff to impersonate regular users
- Notify: Add BCC and CC fields to SendEmail notification action.
- Add the CHANGELOG.md to the root of the code base.

### Changed

- Xtheme: Improve template injection by checking not wasting time invoking regex for nothing
- Add `MiddlewareMixin` to all middlewares to prepare for Django 2.x
- Notify: Changed the Email topology type to support comma-separated list of emails when using constants.
- Front: skip product filter refresh if filters not defined
- GDPR: change "i agree" button to "i understand"

### Fixed

- Front: fix notification template default content
- Admin: improve primary image fallback for product
- Fixed the placeholder of Select2 component in Admin
- FileDnDUploader: Add check for the `data-kind` attribute of the drop zone. If the data-kind is
  `images`, add an attribute to the hidden input that only allows images to be uploaded.
- Front: fix bug with imagelightbox
- CMS: Free page URL on delete

## Older versions

Find older release notes [here](./doc/changelog.rst).<|MERGE_RESOLUTION|>--- conflicted
+++ resolved
@@ -8,7 +8,6 @@
 
 List all changes after the last release here (newer on top). Each change on a separate bullet point line
 
-<<<<<<< HEAD
 ### Added
 
 - Admin: add new provides `admin_template_injector` that allows injection snippet in admin templates
@@ -23,7 +22,7 @@
 - Admin: Made active state side menu list icon share same color as text
 - Admin: Made the CSS variables stem from initialized Sass variables in Colors object
 - Xtheme: Add typography models
-=======
+
 ## [2.13.0] - 2021-07-27
 
 ### Changed
@@ -46,7 +45,6 @@
 - Tasks: trigger a notification event when a task is created
 - Admin: add warnings to the product page through provides
 - Core: add history for order status changes
->>>>>>> 673bab8a
 
 ## [2.12.0] - 2021-07-15
 
