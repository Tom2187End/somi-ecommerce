--- conflicted
+++ resolved
@@ -8,22 +8,22 @@
 
 List all changes after the last release here (newer on top). Each change on a separate bullet point line
 
-<<<<<<< HEAD
+### Added
+
+- Add font size 16 to summernote text editor
+
 ### Fixed
 
 - GDPR: make sure to return a blank list in the `get_active_consent_pages`
   method when there is no page to consent
-=======
-### Added
-
-- Add font size 16 to summernote text editor
+
 
 ## [2.2.7] - 2020-11-20
 
 ### Fixed
 
 - Admin: do not add/remove shop staff member while saving a staff user
->>>>>>> e28985cc
+
 
 ## [2.2.6] - 2020-11-17
 
