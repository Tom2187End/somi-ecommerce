# Changelog
All notable changes to this project will be documented in this file.

The format is based on [Keep a Changelog](https://keepachangelog.com/en/1.0.0/),
and this project adheres to [Semantic Versioning](https://semver.org/spec/v2.0.0.html).

## Unreleased

List all changes after the last release here (newer on top). Each change on a separate bullet point line

### Fixed

<<<<<<< HEAD
- Front: SupplierProductListFilter to take all vendors from the category and all sub categories
=======
- Front: Fix the alert class when it is an error
- Reports: do not catch generic `Exception` to prevent hiding other issues

### Changed

- Core: reuse existing `ProductVariationResult` when a combination hash matches
>>>>>>> ab9b799c

### Added

- Front: add timezone view to save the user's current timezone

## [2.11.0] - 2021-07-07

### Added

- GDPR: create a snippet blocker to prevent injection when cookie is not consented
- Xtheme: create `xtheme_snippet_blocker` provides to allow blocking a global script injection
- Xtheme: add name a `Snippet` object
- Reports: add CSV report writer

### Fixed

- Front: fix so orders that are canceled can't be payed for
- General: fix critical vulnerability on views that were returning not escaped content making it open to XSS attacks
- Admin: fix code mirror destruction by node id

### Changed

- Reports: clean malicius content from the HTML and CSV exporters
- Reports: prevent formulas from being exported in excel writer
- Tests: log errors into a log file
- Admin: hide email template button based on permission
- Reports: improve log when an importer fails

## [2.10.8] - 2021-06-30

### Changed

- Pull translations from Transifex

## [2.10.7] - 2021-06-29


### Changed

- Core: only consider lines from the same supplier as the behavior component


## [2.10.6] - 2021-06-25

### Fixed

- Utils: fix MultiLanguageModelForm so language dependent filed will only be required if the language is required

## [2.10.5] - 2021-06-21

### Fixed

- Xtheme: removed orderable boolean from async highlights plugin from being rendered

## [2.10.4] - 2021-06-21

### Changed

- Admin: show taxless order total column in order list

## [2.10.3] - 2021-06-15

### Fixed

- Importer: fix so the correct context is displayed on first request when selecting importer

## [2.10.2] - 2021-06-11

### Added

- Xtheme: Add so snippets can have start of head content

### Fixed

- Core: fix so task don't require a identifier

## [2.10.1] - 2021-06-07

### Fixed

- SimpleSupplier: always return products as managed by using a different queryset

## [2.10.0] - 2021-06-07

### Removed

- Admin: remove the provides to allow adding extra fields to the Attribute form

### Add

- Core: Allow a supplier to have multiple modules
- Core: add option to store tasks in the database to collect results

### Changed

- General: pull translation strings from Transifex
- Admin: filter products in list and edit views according to product kind listing name
- Core: suppliers don't have default supplier modules anymore
- Importers: enable importers to run asynchronously
- Importers: change the admin views to show the list of import processes

### Fixed

- Admin: fix picotable overflow issue
- Notify: always overrride the current notification data with the new one

## [2.9.2] - 2021-05-26

### Fixed

- General: replace hash() with sha1() as Python's hash() function doesn't have a stable result across processes
- Core: use SHA-1 to hash cache keys as Python's hash() function doesn't have a stable result across processes

### Changed

- Cache product orderability and prices using a list of user groups instead of per contact
- Pull translation strings from Transifex

## [2.9.1] - 2021-05-24

### Fixed

- Admin: add ordering to attribute filter, because of frontend related error

## [2.9.0] - 2021-05-19

### Added

- Admin: add a method in AdminModule that allows returning help texts for permissions

### Fixed

- Notify: add notify styles to the script editor iframe to fix email editor size
- Importer: use more bites in order to detect csv dialect in importer
- Admin: save the current user menu using the current language

### Changed

- Pull DE translations from Transifex
- Xtheme: allow async plugin to have orderable only flag set
- Xtheme: use the current language as part of the plugins cache key

## [2.8.3] - 2021-05-17

### Fixed

- Xtheme: use the context while generating the cache key
- Xtheme: do not crash the whole site when a plugin fails to render
- Admin: Force to parse reason as string before encoding the url

## [2.8.2] - 2021-05-14

### Fixed

- Admin: force escape help texts which can contain `"` characters
- Admin: show translation fields from all polymorphic models available
- Xtheme: hash the cache key to prevent strings larger then 250 chars

## [2.8.1] - 2021-05-11

### Fixed

- Xtheme: encode cache key into base64 to prevent issues with memcache

## [2.8.0] - 2021-05-11

### Changed

- General: make some plugins cacheable
- Xtheme: add attribute on every plugin to indicate whether it can be cached or not

### Removed

- Xtheme: removed the SHUUP_XTHEME_USE_PLACEHOLDER_CACHE setting and do not cache the entire placeholder content

### Fixed

- Core: implement choice attribute getter and setter correctly
- Admin: collect translation strings from Shepard Tour

## [2.7.3] - 2021-05-11

### Fixed

- Admin: use correct translated label syntax for form fields
- Front: Remove untranslated Error! prefix in alert messages
- Campaigns: fix the translation string format

### Changed

- General: use gettext_lazy to make sure translations work
- Front: unify the Customer Information title across the dashboard
- Front: bump bootstrap-select and use translated strings while initializing it

## [2.7.2] - 2021-05-05

### Fixed

- Admin: Fix the Select2 translations strings
- General: Collect translation strings correctly

### Changed

- General: Pull translation strings

## [2.7.1] - 2021-05-04

### Fixed

- Core: do not use message tags as part of the message as it doesn't contain translated string
- Core: fix the python string format syntax to format after resolving the translation string

### Changed

- Settings: add Portuguese (Portugal) as a language option

## [2.7.0] - 2021-04-29

### Added

- Admin: New type of attribute: CHOICES
- Admin: Selection of multiple choices from attribute for product
- Front: Product filter by attribute choices

### Changed

- Pull strings from Transifex

### Fixed

- Reports: convert string into translated string
- Update requirements to support Python3.6+
- Fix mass editing validation for ManyToManyField fields.

## [2.6.5] - 2021-04-22

### Changed

- Front: consider the supplier from context or kwargs while reversing the product url

### Fixed

- Front: Fix the order detail template
- Admin: Pass languages to the TaxClassFormPart to show multilanguage forms

## [2.6.4] - 2021-04-19

### Changed

- Additional German translation strings

## [2.6.3] - 2021-04-13

### Changed

- Update German translation strings

## [2.6.2] - 2021-04-13

### Fixed

- Front: pin LESS version to prevent build breaks

## [2.6.1] - 2021-04-13

### Changed

- Front: add extra head block to base template
- Core: allow refunds creation when the order is complete
- Admin: show the product picture in order item list
- Admin: change so TaxClassEditView is a FormPartView
- Admin: Picotable to scroll in container on overflow rather, than entire screen scroll

### Fixed

- Front: Fix error that occurred while trying to register as a company
- Front: fix non existent macro import
- Core: Fix error that occurred when creating an order with a product which SKU was longer than 48 characters.
- Admin: Multiple duplicate images being saved when image is uploaded before product is saved

## [2.6.0] - 2021-03-29

### Changed

- Admin: Improve the copy product functionality

### Added

- Admin: add number of received orders in orders menu
- Admin: add contact CSV exporter
- CORE: Add .jsx support for shuup_makemessages command

### Fixed

- Admin: prevent exporting products that are not accessible by the current user
- Fix 'Customize Your Admin Menu' redirecting to the supplier specific edit page on saving.
- Admin: Fix picotable mobile styling to default to full-width
- Front: Fail cleanly when visiting a product page without supplier
- Fix Docker build issues with the development compose file.

## [2.5.0] - 2021-03-22

### Changed

- Front: Add so `basket.get_final_lines(with_taxes=True)` gets called after selecting shipping- and payment method.
  Reason for this is so all the taxes gets calculated before end customers fills in their payment details
- Core: undeprecate signals for ShopProduct model

### Added

- Core: add attribute in Carrier model to control whether to manage shipments using default behavior
- Admin: add shipment list view to list all shipments

### Fixed

- Notify: Fix so there is no 500 error when accessing EmailTemplate settings page
- Taxes: fallback location to billing address when shipping address is not available
- Importer: Ignore rows without any data

## [2.4.0] - 2021-03-02

### Added

- Admin: add option to hide font selection and always paste plain text in summernote editors

### Changed

- Core: move refund order line logic to tax module
  - Since each refund line you need to take care of the taxes it is
  more logical if the tax module handles the whole thing. With some
  3rd party taxation tool you need an option to handle refund taxes
  in different way.

### Fixed

- Added missing labels to product category and supplier fields

## [2.3.18] - 2021-03-01

### Added

- Front: create shipment sent notify event
- Core: add shipment tracking url to shipment model
- Admin: add shipment action to mark a shipment as sent

### Changed

- Admin: fix product module not to fail on object does not exists
- Front: update media upload URL from "media-upload/" to "upload-media/"
- Core: bump attribute name to 256 characters

## [2.3.17] - 2021-02-23

### Fixed

- Core: Adding normal products with only deleted children to basket

### Removed

- Front: remove templatecache around basket partial as not stable with custom baskets

## [2.3.16] - 2021-02-18

### Fixed

- Xtheme: fix wrong queryset that was fetching different products from the selection

## [2.3.15] - 2021-02-17

### Changed

- Admin: Disable scrolling on jquery datetime pickers
- Core: Turn variation parent mode back to normal if it has no non-deleted children
- Core: add cached property groups_ids for Contact
- Core: add lru_cache to display unit
- Core: make some Contact properties cached
- Front: optimize queries for orderable variations fetch
- Core: set shop and product for shop instance to prevent query
- Front: prefetch sales units for category view
- Lock cryptography version for test builds
- Use shop instead theme settings shop when initializing theme
- Xtheme: save current theme to request for later usage
- GDPR: add lru_cache for shop_setting getter

### Fixed

- Admin: fix bug in user permission view
- Do not rely on STATIC_URL and MEDIA_URL while formatting static and media urls

## [2.3.14] - 2021-02-04

- Front: add template cache to basket partial
- Core: avoid unnecessary touching to basket customer …
- Core: cache basket attributes while get and add cache key attribute …
- Front: skip front middleware for static and media
- Core: add makemessages support for do and cache templatetags
- Update license header for 2021

## [2.3.13] - 2021-01-28

### Added

- Admin: Add an open/close all groups button to 'Granular Permission Groups' list.

### Fixed

- Admin: Update styling for media browser
- Admin: Ensure media browser images are squares without cropping
- Xtheme: fix sortable import for static resources
- Admin: Gracefully handle the error when trying to delete a PROTECTED MediaFolder.

## [2.3.12] - 2021-01-26

### Added

- Setup: add .html to MANIFEST.in
- Admin: Add text truncate CSS to user dropdown if the user's username
  gets too long and display only a user icon on mobile screens
- Admin: always display the dashboard link in the main navigation as the first item
- Save basket just before starting the order creation.
  This ensures we have latest basket there on store
- Save basket after shipping or payment method is saved.
- Save basket after shipping or billing address is saved. For
  saving the addresses to basket data
- Add option to add log entries linked to stored baskets
- Add detail page for carts

### Changed

- Admin: Change visit shop link from an icon to a button with text
- Hide "finished" carts by default
- Modify carts list to show latest cart first

### Removed

- Admin: Remove dashboard and home icon links from top menu
- Remove the delay filter as useless. No need to hide carts

## [2.3.11] - 2021-01-25

### Added

- Core: add verbose_name to shop product so we can translate it
- Core: add middleware provides to the basket command handler
- Core: add provides to retrieve properties from order or order source
- Front: render subscription options in basket template
- Core: add provider to retrieve subscription options for a given product

### Changed

- Front: render basket and order line properties using the `front_line_properties_descriptor` provides
- Admin: change the product files form part icon to a file icon
- Core: cache language utils methods using LRU

## [2.3.10] - 2021-01-22

- Notify: make email template form use code editor with preview
- Notify: make email action body use code editor with preview
- Admin: add code editor with preview widget
- Notify: Remove breadcrumbs from editor and add save button on top
- Notify: make editor close button to Close instead Done
- Add related name to package links to enable better queryset performance
- Ensure migrations are fine for longer log entry fields

## [2.3.9] - 2021-01-19

### Changed

- Admin: add UX improvements through small style updates

### Fixed

- Admin: add apply filters button and display active filters counter badge
  - Do not save and refresh Picotable lists on filter change, but wait
  that the user selects the "Apply filter" option. Also show badge for
  active filters to indicate that some content is filtered out.
  Consider "_all" as not filter.
- Xtheme: fix summernote icons by using the original summernote css file

## [2.3.8] - 2021-01-13

- Front: fix with the product images on price update
  - patches previous v2.3.7 release

## [2.3.7] - 2021-01-12

- Front: improve async product carousel breakpoints
  - Also add option to easily override breakpoints by
    re-defining the breakpoint variable.
- Front: optimize child product orderability checks a bit
- Front: add option to replace product detail context
- Front: optimize rendering images for variation products
- Core: optimize price range calculations

## [2.3.6] - 2021-01-08

### Added

- Admin: add mass action to send password reset emails to selected users
- Notify: send notification when user request to reset password
- Core: remove the dependency of shuup.notify while resetting user's password
- Core: add signal that is triggered when user request a password reset email

## [2.3.5] - 2021-01-07

- Core: unify tax number max length at models
  - Also good practice would be not to validate tax number
  on model level but instead at the form since tax number
  format varies per country/region.

## [2.3.4] - 2021-01-06

### Changed

- Xtheme: use the shop provider instead of falling back to first shop
- Admin: cache the user permissions in the user object
- Admin: make shop provider cache the shop in the request
- Xtheme: add option to disable placeholder cache
  - Use setting SHUUP_XTHEME_USE_PLACEHOLDER_CACHE = True for this

### Removed

- Core: remove GB from countries in European Union


## [2.3.3] - 2021-01-05

- Patches v2.3.2 a bit around the xtheme editing

- Xtheme: add Jinja markup in custom snippet type


## [2.3.2] - 2021-01-04

### Changed

- GDPR: hide consent immediately on accept
- Notify: Make HTML default format for emails
- Improve the way the cache is bumped when order is created and changed

### Fixed

- Admin: fix missing `tr` closing tags

### Removed

- Notify: Remove HTML editor from notifications since summernote does not
function Jinja syntax very well and for example for-loops and ifs
cause easily broken notifications.


## [2.3.1] - 2020-12-28

### Changed

- Admin: MultiselectAjaxView returns ordered by name choices

### Fixed

- Fix `0068_help_text_improvements` migration file to have the correct field char size: 128
- Fix _vertical_phases.jinja incorrectly targets all forms
- Fix initial value of Choose to register form

## [2.3.0] - 2020-12-16

### Added

- Dashboard: Sorting of dashboard items by ordering number
- Xtheme: add option to set a custom cell width in placeholders

### Changed

- Admin: set product default price value initial value to zero

### Fixed

- Admin: Fix multiple translations returned when using values_list on translated field
- Front: Fix so mass and measurements unit is displayed in same unit as in the backend

### Removed

- Product variation management. [Use this instead](https://pypi.org/project/shuup-product-variations/).

## [2.2.11] - 2020-12-08

### Fixed

- SimpleCMS: Show all CMS pages for authenticated users
  when there is no group filter attached to the page

## [2.2.10] - 2020-12-04

### Fixed

- GDPR: do not create consent for anonymous user in checkout


## [2.2.9] - 2020-11-23

### Changed

- Core: Increase field lengths in *LogEntry models
  - Add an index to the indentifier for faster querying.
  - Use the same error prevention measures for message than is done for
    identifier in _add_log_entry() for consistency.

### Fixed

- Core: Fix `ProtectedError` when deleting a `Manufacturer` which was still
  connected to product(s).


## [2.2.8] - 2020-11-23

### Added

- Add font size 16 to summernote text editor

### Fixed

- GDPR: make sure to return a blank list in the `get_active_consent_pages`
  method when there is no page to consent


## [2.2.7] - 2020-11-20

### Fixed

- Admin: do not add/remove shop staff member while saving a staff user


## [2.2.6] - 2020-11-17

### Added

- Include products belonging to child categories of filtered category

### Changed

Admin: do not allow non-superusers manage superusers
  - Do not show is_superuser field for non-superusers no matter
    who they are editing
  - Do not show superuser column in list since the superusers are
    already filtered out from non-superusers who are main people
    using the admin panel.


## [2.2.5] - 2020-11-12

### Fixed

- Front: force recalculate lines after setting the payment and shipping methods to the basket in checkout phase

### Changed

- Don't display taxless price when it's equal to taxful in checkout

### Added

- SimpleCMS: Add field to limit a page availability by permission group

## [2.2.4] - 2020-11-09

### Fixed

- Core: Fix basket implementation that was using the same memory
object for all baskets instances in the same process

## [2.2.3] - 2020-11-05

### Fixed

- Add missing id field to the media forms


## [2.2.2] - 2020-11-03

### Fixed

- Prevent duplicate images in product media form
- Do not render duplicate hidden media form field


## [2.2.1] - 2020-11-02

### Changed

- Update French, Finnish and Swedish translations
- Change the Supplier.objects.enabled() filter to only return approved suppliers

### Changed

- Admin: Show a loader in place of picotable when a request is pending.

## [2.2.0] - 2020-10-23

### Possible breaking change

- When updating to this double check your project filters around supplier are working
  after this Supplire shop->shops change.

### Changed

- Admin: change the supplier views to update the approved flag for the current shop only
- Core: change the Supplier object manager to consider the approved flag for the given shop

### Added

- Core: add new module SupplierShop to store thre M2M relationship between the supplier
and the shop with additional attributes

## [2.1.12] - 2020-10-21

### Fixed

- Importer: fix the product importer to prevent parent sku being the current product or other variation child

## [2.1.11] - 2020-10-15

### Added

- Add Spanish and French (CA) translations from Transifex
- Notify: Add a new `attributes` attribute to `shuup.notify.base.Variable` for showing examples
  of which attributes can be accessed in the script templates.
- Notfiy: Show some `Order` related attributes in the notify templates.

### Fixed

- Core: include arbitrary refunds for max refundable amount
- Admin: select product variation in popup window
- Importer: ignore None columns while importing files
- Admin: Show more descriptive error messages in the media uploader in some situations.

### Changed

- Update Finnish and Swedish translations from Transifex
- Importer: add option to import product variations
  - Add option to import product variations
  - Improve handle stock to get supplier by supplier name and
    set the supplier stock managed and update the module identifier.
  - Improve handle stock to set the logical count to desired quantity
    instead adding new stock for the amount. This should help sellers
    to keep their product stock value correct.
- Preserve newlines in vendor and product descriptions even when
 `SHUUP_ADMIN_ALLOW_HTML_IN_PRODUCT_DESCRIPTION` and `SHUUP_ADMIN_ALLOW_HTML_IN_VENDOR_DESCRIPTION` are `False`.
- Importer: log errors in the importer and use specific exception classes instead of using Exception
- Notify: make the default script language be the fallback from Parler
- Admin: Hide the 'Root' folder from users that do not have the `"media.view-all"` permission.


## [2.1.10] - 2020-09-29

### Fixed

- Front: fix typo in pagination

### Translations

- Update Finnish and Swedish translations


## [2.1.9] - 2020-09-23

### Fixed

- Fix button that removes coupon from the basket by using the correct JS event property

## [2.1.8] - 2020-09-15

- Update translations strings
- Importer: fix product CSV importer to better match the headers


## [2.1.7] - 2020-09-11

- Admin: improve product variation management. This release purely
  amends release 2.1.6.


## [2.1.6] - 2020-09-11

Admin: add supplier check to product list and edit views
Admin: improve product variation management

  Remove activate template form field as confusing.

  1. Now when add new template:
    - New empty template is created

  2. When you have template selected:
    - Product variations are saved based on the form
    - Variation options are updated to the selected template

  3. When template is not selected:
    - Product variations are saved based on the form


## [2.1.5] - 2020-09-08

### Fixed

- Requirements: require Markdown>=3,<4 instead <3
- Xtheme: Fix social media plugin form initial data population.


## [2.1.4] - 2020-09-08

### Fixed

- Xtheme: fix social media plugin form populate
- GDPR: Fix anonymization error when an order of a contact had no shipping or billing address.


## [2.1.3] - 2020-08-28

### Fixed

- Xtheme: fix model choice widget for plugins (django 2)


## [2.1.2] - 2020-08-26

### Fixed

- Xtheme: fix editor template issue
- Simple CMS: make sure to pass optional parameters through kwargs in form


## [2.1.1] - 2020-08-26

### Added

- Admin: add option to delete attributes

### Fixed

- Xtheme: fix editor template issue and make sure to pass optional parameters through kwargs in form
- Notify: unescape email subject and body to prevent sending broken characters in emails


## [2.1.0] - 2020-08-24

### Added

- shuup.notify: add notification_email_before_send signal to SendMail
- shuup.notify: add event identifier to Context


## [2.0.8] - 2020-08-24

### Fixed

- Prevent crashing when trying to cache an unpicklable value.


## [2.0.7] - 2020-08-21

### Fixed

- Fix passing a `reverse_lazy()` URL as the `upload_url` argument for `FileDnDUploaderWidget`.


## [2.0.6] - 2020-08-18

### Changed

- Admin: Make the order editor keep the suppliers of non-product order lines intact.

### Fixed:

- Admin: Fix the edit button on the order editor.


## [2.0.5] - 2020-08-16

### Added

- Admin: user and permission based access to media folders

  This means that all vendors can have their own root folder and do what every they want in that folder.
  But it also allows the admin to give viewing access to one folder for all suppliers.


## [2.0.4] - 2020-08-07

- Testing: add missing migrations


## [2.0.3] - 2020-08-07

- CMS: add missing migrations


## [2.0.2] - 2020-08-07

### Changed

- Removed Django 1.11 compatible code from the code base

### Fixed

- Admin: fix logout view that was loading the template from Django instead of custom template
- Admin: return `None` when the order source was not correctly initialized in JsonOrderCreator
- Core: add parameter in shuup_static to load the version of a given package


## [2.0.1] - 2020-08-04

- Add initial support for Django 2.2


## [1.11.10] - 2020-08-04

- Fix issue on arranging menu after reset which sets the configuration None
  which in the other hand is hard to update as it is not dict.


## [1.11.9] - 2020-08-04

- Admin: add option to arrange menu for superuses, staff and suppliers

  For now it was only possible to arrange menu per user which is not
  sufficient while the menu needs to be arranged for the whole group
  of people like shop staff or vendors.

  Allow to create menu custom menu for superusers, staff or suppliers,
  but remain the possibility to still arrange the menu per user.

  Add option to translate each menu arranged for these groups since
  not all vendors/suppliers necessary speak same language.


## [1.11.8] - 2020-07-31

### Fixed

- Fix admin order edit tool to use correct id for supplier query
- Admin: limit the Manufacturer delete queryset per shop

### Added

- Notify: added email template object to store reusable email templates for SendEmail actions
  This contains a migration step to move all old body template field to use email templates.

### Changed

- Xtheme: move CodeMirror JS lib dependence to Admin
- Sanitize product description on save if `SHUUP_ADMIN_ALLOW_HTML_IN_PRODUCT_DESCRIPTION` is set to `False`

## [1.11.7] - 2020-07-23

### Added

- Core: Add dynamic measurement unit system
  - New settings for specifying units:
    - `SHUUP_MASS_UNIT`
    - `SHUUP_LENGTH_UNIT`
  - New function for getting the volume unit: `shuup.core.utils.units.get_shuup_volume_unit`

### Changed

- **BREAKING**: Change `Shipment` default weight unit from `kg` to `g`
- **BREAKING**: Change `Shipment` default volume unit from `m3` to `mm3`
- **BREAKING**: Change `ShipmentProduct` default volume unit from `m3` to `mm3`

### Removed

- Remove 'known unit' validation from `MeasurementField`, it can contain any units now

## [1.11.6] - 2020-07-22

### Changed

- Front: Add priority attribute to base order form to enable using precedence

## [1.11.5] - 2020-07-07

### Added

- Add signal when an email is sent by a notification

## [1.11.4] - 2020-07-06

- Fix issue with browser tests

## [1.11.3] - 2020-07-04

### Added

- Add `Dockerfile-dev` for development
- Add Docker instructions to docs

### Changed

- Add theme for the shop in `shuup_init`
- Make the shop not be in maintenance mode in `shuup_init`
- Make `Dockerfile` use `shuup` from PyPi for faster build time

## [1.11.2] - 2020-07-03

- Move workbench sqlite database location for upcoming Docker setup

## [1.11.1] - 2020-07-03

### Added

- Admin: Add settings for controlling allowing HTML in product and vendor descriptions


## [1.11.0] - 2020-07-02

### Changed

- Importer: add context object while initializing a importer class
- Core: use UUID in basket IDs to prevent possible duplicates
- Core: save basket shipping and billing address as dictionary when id is not available
- Front: remove the custom _load() implementation from the basket as it is the same as the core
- Core: ignore lines that are not from the given source while calculating taxes
- Campaigns: do not apply campaigns in baskets configured to a supplier
- Admin: change service admin to list only providers that the current user can access
- Use UUID4 while generating order line ids by default
- Admin: Improve message banners, by:
    - Resetting the timeout for hiding the messages when a new message is added.
    - Immediately clearing the already hidden messages a when new one is added.
    - Not hiding messages when clicking just random background elements.
    - Allowing dismissing all of the messages by clicking any one of them anywhere.

### Added

- Admin: add improved product copy
- Core: add task runner to support running tasks using 3rd party services like Celery
- Core: add shops and supplier to ServiceProvider and Service models
- Front: add feature for checkout phases to spawn extra phases
- Add custom get_ip method and use it everywhere
- Importer: add permissions for all the diffrent types of importers
- Importer: add context class to data importer

### Removed

- Travis jobs for Django 1.8 and 1.9

### Fixed

- Removed the kind prefix from feedback messages using Django messages to prevent duplicate strings.
- Fixed the way the permissions identifier are split in admin
- Fixed issue that was importing User model directly
- Core: changed `del` basket command handler to not try to parse the basket line into an integer


## [1.10.16] - 2020-06-03

- Simple CMS: Fix a bug with the page links plugin

## [1.10.15] - 2020-06-02

### Changed

- Front: Ensure company name and tax number is set to both billing and shipping address same way
as when filled through company form when customer is not logged in. Company name and tax number
at order addresses seems to help with some taxation logic as well as makes things more consistent.

### Fixed

- Admin: Make sure related custom columns are added accrodingly. Fix issue with filtering through columns
that are by default hidden

## [1.10.14] - 2020-05-27

### Fixed

- Front: only show carousel title when there is one

### Changed

- Notify: Add AccountActivation event. AccountActivation event is
  triggered only when the user is activated for the first time.
- Front: improve next parameter with registration. Check GET
  parameter first and then fallback to POST data.

## [1.10.13] - 2020-05-20

- Admin: fix width issue with picotable images
- Admin: fix bugs in order edit and improve it one step closer to
  multivendor world. Now supports situation when vendors does not
  share products.
     - Add option to make shipping and payment method optional
     - Add supplier to pricing context
     - Show supplier name on product column
     - Make auto add for product select false by default
     - Fix product select2 missing URL and data handler since
       the whole ajax method was passed as attrs.
     - Add option to open/close collapsed content sections in mobile
- Core: add option to enable order edit for multiple vendors
- Front: do not stack history on product list when filters are changed.
  Instead replace state so back-buttons works nicely.
- Front: prevent image Lightbox touching history so you do not need
  to click back 6 times after you have viewed all images.

## [1.10.12] - 2020-05-05

### Added

- Admin: add error message when upload fails. At media queue complete do not
  resave product media if the file-count has not changed. This for example
  prevents media save when the upload itself fails.
- Admin: add option to override dropzone upload path by using data attribute
- Admin: add upload path to browser URLs and use it to fallback on media
  uploads when the actual media path is not available.
- Admin: Ability to delete manufacturer
- Admin: Ability to login as the selected contact if it's a user

### Fixed

- Admin: Now when activating/deactivating user it's contact will also change
- Admin: New notification for when a account get's reactivated

## [1.10.11] - 2020-04-23

### Fixed

- Discounts: create different admin module for archived discounts to fix breadcrumbs
- Fix product pagination by not overriding the state with undefined values

### Fixed

- Middleware: fix so it trys to take the users timezone first, then the suppliers, last the projects TIME_ZONE

### Changed

- Front: customize sort options through settings

## [1.10.10] - 2020-03-24

### Fixed

- Admin: Notification name when deleteing it
- Admin: Update contact list so that it only shows customers by default
- Front: Fix typo

### Changed

- Front: Add supplier choice to best selling product context function
- Admin: allow sorting categories by name
- Admin: show product orderability errors as list


## [1.10.9] - 2020-03-24

### Fixed

- Admin: remove pinned /sa/ URL from scripts to support dynamic admin URLs
- Admin: Fix graphical (incorrect indent) bug in Product / Stock Management

## [1.10.8] - 2020-03-20

### Changed

- Admin: add spinner and progressbar options components through Bootstrap 4.

### Fixed

- Issue running category filter browser test with Travis


## [1.10.7] - 2020-03-09

### Fixed

- Admin: remove pinned /sa/ URL from scripts to support dynamic admin URLs
- Front: keep the current query string parameters as the initial state
  when refreshing product filters.

### Changed

- Admin: fix page jumps after reaload
- Admin: make browser urls support urls with parameters

## [1.10.6] - 2020-02-28

### Changed

- Core: supplier name max length to 128 from 64

## [1.10.5] - 2020-02-27

### Added

- Add option to send notification event at password recovery

### Changed

- Improve the admin modals to use flexbox and work better on small devices

### Fixed

- Admin: fix password recovery success URL
- Picotable: render the filters button on small devices,
  even when there is no data, to allow resetting filters

## [1.10.4] - 2020-02-22

### Changed

- Make Admin messages dismissible

### Fixed

- Admin: Fix search results overflowing the canvas

## [1.10.3] - 2020-02-21

### Fixed

- Admin: fix bug when uploading product media

## [1.10.2] - 2020-02-19

### Added

- Admin: add option to impersonate staff users
- Notify: add option to delete notify scripts
- Admin: Allow shop staff to impersonate regular users
- Notify: Add BCC and CC fields to SendEmail notification action.
- Add the CHANGELOG.md to the root of the code base.

### Changed

- Xtheme: Improve template injection by checking not wasting time invoking regex for nothing
- Add `MiddlewareMixin` to all middlewares to prepare for Django 2.x
- Notify: Changed the Email topology type to support comma-separated list of emails when using constants.
- Front: skip product filter refresh if filters not defined
- GDPR: change "i agree" button to "i understand"

### Fixed

- Front: fix notification template default content
- Admin: improve primary image fallback for product
- Fixed the placeholder of Select2 component in Admin
- FileDnDUploader: Add check for the `data-kind` attribute of the drop zone. If the data-kind is
  `images`, add an attribute to the hidden input that only allows images to be uploaded.
- Front: fix bug with imagelightbox
- CMS: Free page URL on delete

## Older versions

Find older release notes [here](./doc/changelog.rst).<|MERGE_RESOLUTION|>--- conflicted
+++ resolved
@@ -10,16 +10,13 @@
 
 ### Fixed
 
-<<<<<<< HEAD
 - Front: SupplierProductListFilter to take all vendors from the category and all sub categories
-=======
 - Front: Fix the alert class when it is an error
 - Reports: do not catch generic `Exception` to prevent hiding other issues
 
 ### Changed
 
 - Core: reuse existing `ProductVariationResult` when a combination hash matches
->>>>>>> ab9b799c
 
 ### Added
 
