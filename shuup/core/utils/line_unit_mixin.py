--- conflicted
+++ resolved
@@ -18,12 +18,8 @@
         :rtype: UnitInterface
         """
         # TODO: Store the sales unit and display unit to the line
-<<<<<<< HEAD
+        from shuup.core.models import ShopProduct
         if not self.product or not self.product.sales_unit or not self.shop:
-=======
-        from shuup.core.models import ShopProduct
-        if not self.product or not self.product.sales_unit:
->>>>>>> 8c68cb37
             return UnitInterface(PiecesSalesUnit())
         try:
             shop_product = self.product.get_shop_instance(self.shop)
