--- conflicted
+++ resolved
@@ -5,6 +5,7 @@
 #
 # This source code is licensed under the OSL-3.0 license found in the
 # LICENSE file in the root directory of this source tree.
+from django.core.exceptions import ObjectDoesNotExist
 
 from shuup.core.models._units import PiecesSalesUnit, UnitInterface
 
@@ -18,15 +19,10 @@
         :rtype: UnitInterface
         """
         # TODO: Store the sales unit and display unit to the line
-<<<<<<< HEAD
-        from shuup.core.models import ShopProduct
-        if not self.product or not self.product.sales_unit:
-=======
         if not self.product or not self.product.sales_unit or not self.shop:
->>>>>>> f4016708
             return UnitInterface(PiecesSalesUnit())
         try:
             shop_product = self.product.get_shop_instance(self.shop)
-        except ShopProduct.DoesNotExist:
+        except ObjectDoesNotExist:
             return UnitInterface(self.product.sales_unit)
         return shop_product.unit